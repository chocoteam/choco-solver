/**
 *  Copyright (c) 1999-2011, Ecole des Mines de Nantes
 *  All rights reserved.
 *  Redistribution and use in source and binary forms, with or without
 *  modification, are permitted provided that the following conditions are met:
 *
 *      * Redistributions of source code must retain the above copyright
 *        notice, this list of conditions and the following disclaimer.
 *      * Redistributions in binary form must reproduce the above copyright
 *        notice, this list of conditions and the following disclaimer in the
 *        documentation and/or other materials provided with the distribution.
 *      * Neither the name of the Ecole des Mines de Nantes nor the
 *        names of its contributors may be used to endorse or promote products
 *        derived from this software without specific prior written permission.
 *
 *  THIS SOFTWARE IS PROVIDED BY THE REGENTS AND CONTRIBUTORS ``AS IS'' AND ANY
 *  EXPRESS OR IMPLIED WARRANTIES, INCLUDING, BUT NOT LIMITED TO, THE IMPLIED
 *  WARRANTIES OF MERCHANTABILITY AND FITNESS FOR A PARTICULAR PURPOSE ARE
 *  DISCLAIMED. IN NO EVENT SHALL THE REGENTS AND CONTRIBUTORS BE LIABLE FOR ANY
 *  DIRECT, INDIRECT, INCIDENTAL, SPECIAL, EXEMPLARY, OR CONSEQUENTIAL DAMAGES
 *  (INCLUDING, BUT NOT LIMITED TO, PROCUREMENT OF SUBSTITUTE GOODS OR SERVICES;
 *  LOSS OF USE, DATA, OR PROFITS; OR BUSINESS INTERRUPTION) HOWEVER CAUSED AND
 *  ON ANY THEORY OF LIABILITY, WHETHER IN CONTRACT, STRICT LIABILITY, OR TORT
 *  (INCLUDING NEGLIGENCE OR OTHERWISE) ARISING IN ANY WAY OUT OF THE USE OF THIS
 *  SOFTWARE, EVEN IF ADVISED OF THE POSSIBILITY OF SUCH DAMAGE.
 */

package choco.checker;

import gnu.trove.list.array.TIntArrayList;
import gnu.trove.map.hash.THashMap;
import solver.Solver;
import solver.constraints.Constraint;
import solver.constraints.ICF;
import solver.search.strategy.ISF;
import solver.variables.IntVar;
import solver.variables.Task;
import solver.variables.VF;
import util.tools.ArrayUtils;

/**
 * <br/>
 *
 * @author Charles Prud'homme
 * @since 1 oct. 2010
 */
public interface Modeler {

<<<<<<< HEAD
	Solver model(int n, int[][] domains, THashMap<int[], IntVar> map, Object parameters);

	String name();

	Modeler modelEqAC = new Modeler() {
		@Override
		public Solver model(int n, int[][] domains, THashMap<int[], IntVar> map, Object parameters) {
			Solver s = new Solver("EqAC_" + n);
			IntVar[] vars = new IntVar[n];
			try {
				for (int i = 0; i < vars.length; i++) {
					vars[i] = VF.enumerated("v_" + i, domains[i], s);
					if (map != null) map.put(domains[i], vars[i]);
				}
			} catch (ArrayIndexOutOfBoundsException ce) {
				System.out.printf("");
			}
			s.post(ICF.arithm(vars[0], "=", vars[1]));
			s.set(ISF.random_value(vars));
			return s;
		}
		@Override
		public String name() {
			return "modelEqAC";
		}
	};

	Modeler modelInverseChannelingAC = new Modeler() {
		@Override
		public Solver model(int n, int[][] domains, THashMap<int[], IntVar> map, Object parameters) {
			Solver s = new Solver("InverseChannelingAC_" + n);
			IntVar[] X = new IntVar[n / 2];
			IntVar[] Y = new IntVar[n / 2];
			for (int i = 0; i < n / 2; i++) {
				X[i] = VF.enumerated("X_" + i, domains[i], s);
				if (map != null) map.put(domains[i], X[i]);
				Y[i] = VF.enumerated("Y_" + i, domains[i + (n / 2)], s);
				if (map != null) map.put(domains[i + (n / 2)], Y[i]);
			}
			IntVar[] allvars = ArrayUtils.append(X, Y);
			s.post(ICF.inverse_channeling(X, Y, 0, 0));
			s.set(ISF.random_value(allvars));
			return s;
		}
		@Override
		public String name() {
			return "modelInverseChannelingAC";
		}
	};

	Modeler modelInverseChannelingBounds = new Modeler() {
		@Override
		public Solver model(int n, int[][] domains, THashMap<int[], IntVar> map, Object parameters) {
			Solver s = new Solver("InverseChannelingBC_" + n);
			for (int i = 0; i < domains.length; i++) {
				int m = domains[i][0];
				int M = domains[i][domains[i].length - 1];
				domains[i] = new int[M - m + 1];
				for (int j = 0; j < M - m + 1; j++) {
					domains[i][j] = j + m;
				}
			}
			IntVar[] X = new IntVar[n / 2];
			IntVar[] Y = new IntVar[n / 2];
			int off = n / 2;
			for (int i = 0; i < n / 2; i++) {
				X[i] = VF.bounded("X_" + i, domains[i][0], domains[i][domains[i].length - 1], s);
				if (map != null) map.put(domains[i], X[i]);
				Y[i] = VF.bounded("Y_" + i, domains[i + off][0], domains[i + off][domains[i + off].length - 1], s);
				if (map != null) map.put(domains[i + (n / 2)], Y[i]);
			}
			IntVar[] allvars = ArrayUtils.append(X, Y);
			s.post(ICF.inverse_channeling(X, Y, 0, 0));
			s.set(ISF.random_bound(allvars));
			return s;
		}
		@Override
		public String name() {
			return "modelInverseChannelingBounds";
		}
	};

	Modeler modelNeqAC = new Modeler() {
		@Override
		public Solver model(int n, int[][] domains, THashMap<int[], IntVar> map, Object parameters) {
			Solver s = new Solver("NeqAC_" + n);
			IntVar[] vars = new IntVar[n];
			for (int i = 0; i < vars.length; i++) {
				vars[i] = VF.enumerated("v_" + i, domains[i], s);
				if (map != null) map.put(domains[i], vars[i]);
			}
			s.post(ICF.arithm(vars[0], "!=", vars[1]));
			s.set(ISF.random_value(vars));
			return s;
		}
		@Override
		public String name() {
			return "modelNeqAC";
		}
	};

	Modeler modelAllDiffAC = new Modeler() {
		@Override
		public Solver model(int n, int[][] domains, THashMap<int[], IntVar> map, Object parameters) {
			Solver s = new Solver("AllDiffAC_" + n);
			IntVar[] vars = new IntVar[n];
			for (int i = 0; i < vars.length; i++) {
				vars[i] = VF.enumerated("v_" + i, domains[i], s);
				if (map != null) map.put(domains[i], vars[i]);
			}
			s.post(ICF.alldifferent(vars, "AC"));
			s.set(ISF.random_value(vars));
			return s;
		}
		@Override
		public String name() {
			return "modelAllDiffAC";
		}
	};

	Modeler modelAllDiffBC = new Modeler() {
		@Override
		public Solver model(int n, int[][] domains, THashMap<int[], IntVar> map, Object parameters) {
			Solver s = new Solver("AllDiffBC_" + n);
			IntVar[] vars = new IntVar[n];
			for (int i = 0; i < vars.length; i++) {
				vars[i] = VF.bounded("v_" + i, domains[i][0], domains[i][domains[i].length - 1], s);
				if (map != null) map.put(domains[i], vars[i]);
			}
			s.post(ICF.alldifferent(vars, "BC"));
			s.set(ISF.random_bound(vars));
			return s;
		}
		@Override
		public String name() {
			return "modelAllDiffBC";
		}
	};

	Modeler modelAllDiffGraph = new Modeler() {
		@Override
		public Solver model(int n, int[][] domains, THashMap<int[], IntVar> map, Object parameters) {
			Solver s = new Solver("AllDiffGRAPH_" + n);
			IntVar[] vars = new IntVar[n];
			for (int i = 0; i < vars.length; i++) {
				vars[i] = VF.enumerated("v_" + i, domains[i], s);
				if (map != null) map.put(domains[i], vars[i]);
			}
			s.post(ICF.alldifferent(vars, "AC"));
			s.set(ISF.random_value(vars));
			return s;
		}
		@Override
		public String name() {
			return "modelAllDiffGraph";
		}
	};

	Modeler modelAllDiffGraphBc = new Modeler() {
		@Override
		public Solver model(int n, int[][] domains, THashMap<int[], IntVar> map, Object parameters) {
			Solver s = new Solver("AllDiffGRAPH_" + n);
			IntVar[] vars = new IntVar[n];
			for (int i = 0; i < vars.length; i++) {
				vars[i] = VF.bounded("v_" + i, domains[i][0], domains[i][domains[i].length - 1], s);
				if (map != null) map.put(domains[i], vars[i]);
			}
			s.post(ICF.alldifferent(vars, "AC"));
			s.set(ISF.random_bound(vars));
			return s;
		}
		@Override
		public String name() {
			return "modelAllDiffGraphBc";
		}
	};

	Modeler modelGCC = new Modeler() {
		@Override
		public Solver model(int n, int[][] domains, THashMap<int[], IntVar> map, Object parameters) {
			Solver s = new Solver("GCC_" + n);
			boolean closed = (Boolean) parameters;
			IntVar[] vars = new IntVar[n / 2];
			for (int i = 0; i < vars.length; i++) {
				vars[i] = VF.enumerated("v_" + i, domains[i], s);
				if (map != null) map.put(domains[i], vars[i]);
			}
			int[] values = new int[n / 2];
			IntVar[] cards = new IntVar[n / 2];
			for (int i = 0; i < cards.length; i++) {
				values[i] = i;
				cards[i] = VF.enumerated("c_" + i, domains[i + n / 2], s);
				if (map != null) map.put(domains[i + n / 2], cards[i]);
			}
			s.post(ICF.global_cardinality(vars, values, cards, closed));
			s.set(ISF.random_value(vars));
			return s;
		}
		@Override
		public String name() {
			return "modelGCC";
		}
	};

	Modeler modelTimes = new Modeler() {
		@Override
		public Solver model(int n, int[][] domains, THashMap<int[], IntVar> map, Object parameters) {
			Solver s = new Solver("Times_" + n);
			IntVar[] vars = new IntVar[n];
			for (int i = 0; i < vars.length; i++) {
				vars[i] = VF.enumerated("v_" + i, domains[i], s);
				if (map != null) map.put(domains[i], vars[i]);
			}
			s.post(ICF.times(vars[0], vars[1], vars[2]));
			s.set(ISF.random_value(vars));
			return s;
		}
		@Override
		public String name() {
			return "modelTimes";
		}
	};

	Modeler modelAbsolute = new Modeler() {
		@Override
		public Solver model(int n, int[][] domains, THashMap<int[], IntVar> map, Object parameters) {
			Solver s = new Solver("Absolute_" + n);
			IntVar[] vars = new IntVar[n];
			for (int i = 0; i < vars.length; i++) {
				vars[i] = VF.enumerated("v_" + i, domains[i], s);
				if (map != null) map.put(domains[i], vars[i]);
			}
			s.post(ICF.absolute(vars[0], vars[1]));
			s.set(ISF.random_bound(vars));
			return s;
		}
		@Override
		public String name() {
			return "modelAbsolute";
		}
	};

	Modeler modelCountBC = new Modeler() {
		@Override
		public Solver model(int n, int[][] domains, THashMap<int[], IntVar> map, Object parameters) {
			Solver s = new Solver("Count");
			IntVar[] vars = new IntVar[n - 1];
			for (int i = 0; i < vars.length; i++) {
				vars[i] = VF.bounded("v_" + i, domains[i][0], domains[i][domains[i].length - 1], s);
				if (map != null) map.put(domains[i], vars[i]);
			}
			IntVar occVar = VF.bounded("ovar", domains[n - 1][0], domains[n - 1][domains[n - 1].length - 1], s);
			if (map != null) map.put(domains[n - 1], occVar);
			int[] params = (int[]) parameters;
			String ro = "=";
			switch (params[0]) {
				case 1:
					ro = "<=";
					break;
				case 2:
					ro = ">=";
					break;
			}
			IntVar tmp = VF.bounded("occ", 0, vars.length, s);
			s.post(
					ICF.arithm(tmp, ro, occVar),
					ICF.count(params[1], vars, tmp)
			);
			s.set(ISF.random_bound(vars));
			return s;
		}
		@Override
		public String name() {
			return "modelCountBC";
		}
	};

	Modeler modelCountAC = new Modeler() {
		@Override
		public Solver model(int n, int[][] domains, THashMap<int[], IntVar> map, Object parameters) {
			Solver s = new Solver("Count");
			IntVar[] vars = new IntVar[n - 1];
			for (int i = 0; i < vars.length; i++) {
				vars[i] = VF.enumerated("v_" + i, domains[i], s);
				if (map != null) map.put(domains[i], vars[i]);
			}
			IntVar occVar = VF.enumerated("ovar", domains[n - 1], s);
			if (map != null) map.put(domains[n - 1], occVar);
			int[] params = (int[]) parameters;
			String ro = "=";
			switch (params[0]) {
				case 1:
					ro = "<=";
					break;
				case 2:
					ro = ">=";
					break;
			}
			IntVar tmp = VF.bounded("occ", 0, vars.length, s);
			s.post(
					ICF.count(params[1], vars, tmp),
					ICF.arithm(tmp, ro, occVar)
			);
			s.set(ISF.random_bound(vars));
			return s;
		}

		@Override
		public String name() {
			return "modelCountAC";
		}
	};

	Modeler modelLexAC = new Modeler() {
		@Override
		public Solver model(int n, int[][] domains, THashMap<int[], IntVar> map, Object parameters) {
			Solver s = new Solver("Lex");
			IntVar[] X = new IntVar[n / 2];
			for (int i = 0; i < n / 2; i++) {
				X[i] = VF.enumerated("X_" + i, domains[i], s);
				if (map != null) map.put(domains[i], X[i]);
			}
			IntVar[] Y = new IntVar[n / 2];
			for (int i = n / 2; i < n; i++) {
				Y[i - n / 2] = VF.enumerated("Y_" + i, domains[i], s);
				if (map != null) map.put(domains[i], Y[i - n / 2]);
			}
			Constraint ctr = (Boolean) parameters?ICF.lex_less(X,Y):ICF.lex_less_eq(X,Y);
			s.post(ctr);
			s.set(ISF.random_value(ArrayUtils.append(X, Y)));
			return s;
		}
		@Override
		public String name() {
			return "modelLexAC";
		}
	};

	Modeler modelLexChainAC = new Modeler() {
		@Override
		public Solver model(int n, int[][] domains, THashMap<int[], IntVar> map, Object parameters) {
			Solver s = new Solver("LexChain");
			IntVar[] X = new IntVar[n / 3];
			for (int i = 0; i < n / 3; i++) {
				X[i] = VF.enumerated("X_" + i, domains[i], s);
				if (map != null) map.put(domains[i], X[i]);
			}
			IntVar[] Y = new IntVar[n / 3];
			for (int i = n / 3; i < 2 * n / 3; i++) {
				Y[i - n / 3] = VF.enumerated("Y_" + i, domains[i], s);
				if (map != null) map.put(domains[i], Y[i - n / 3]);
			}
			IntVar[] Z = new IntVar[n / 3];
			for (int i = 2 * n / 3; i < n; i++) {
				Z[i - 2 * n / 3] = VF.enumerated("Z_" + i, domains[i], s);
				if (map != null) map.put(domains[i], Z[i - 2 * n / 3]);
			}
			Constraint ctr = (Boolean) parameters?ICF.lex_chain_less(X,Y,Z):ICF.lex_chain_less_eq(X,Y,Z);
			s.post(ctr);
			s.set(ISF.random_value(ArrayUtils.append(X, Y, Z)));
			return s;
		}
		@Override
		public String name() {
			return "modelLexChainAC";
		}
	};

	Modeler modelNthBC = new Modeler() {
		@Override
		public Solver model(int n, int[][] domains, THashMap<int[], IntVar> map, Object parameters) {
			Solver s = new Solver("Element_" + n);
			IntVar[] vars = new IntVar[n];
			for (int i = 0; i < vars.length; i++) {
				vars[i] = VF.bounded("v_" + i, domains[i][0], domains[i][domains[i].length - 1], s);
				if (map != null) map.put(domains[i], vars[i]);
			}
			s.post(ICF.element(vars[0], new int[]{-2, 0, 1, -1, 0, 4}, vars[1], 0, "detect"));
			s.set(ISF.random_bound(vars));
			return s;
		}
		@Override
		public String name() {
			return "modelNthBC";
		}
	};

	Modeler modelAmongBC = new Modeler() {
		@Override
		public Solver model(int n, int[][] domains, THashMap<int[], IntVar> map, Object parameters) {
			Solver s = new Solver("Among");
			IntVar[] vars = new IntVar[n - 1];
			for (int i = 0; i < vars.length; i++) {
				vars[i] = VF.bounded("v_" + i, domains[i][0], domains[i][domains[i].length - 1], s);
				if (map != null) map.put(domains[i], vars[i]);
			}
			IntVar occVar = VF.enumerated("ovar", domains[n - 1][0], domains[n - 1][domains[n - 1].length - 1], s);
			if (map != null) map.put(domains[n - 1], occVar);
			int[] params = (int[]) parameters;
			s.post(ICF.among(occVar, vars, params));
			s.set(ISF.random_bound(vars));
			return s;
		}
		@Override
		public String name() {
			return "modelAmongBC";
		}
	};

	Modeler modelAmongAC = new Modeler() {
		@Override
		public Solver model(int n, int[][] domains, THashMap<int[], IntVar> map, Object parameters) {
			Solver s = new Solver("Among");
			IntVar[] vars = new IntVar[n - 1];
			for (int i = 0; i < vars.length; i++) {
				vars[i] = VF.enumerated("v_" + i, domains[i], s);
				if (map != null) map.put(domains[i], vars[i]);
			}
			IntVar occVar = VF.enumerated("ovar", domains[n - 1], s);
			if (map != null) map.put(domains[n - 1], occVar);
			int[] params = (int[]) parameters;
			s.post(ICF.among(occVar, vars, params));
			s.set(ISF.random_value(vars));
			return s;
		}
		@Override
		public String name() {
			return "modelAmongAC";
		}
	};

	Modeler modelNValues = new Modeler() {
		@Override
		public Solver model(int n, int[][] domains, THashMap<int[], IntVar> map, Object parameters) {
			Solver s = new Solver("modelNValues_" + n);
			IntVar[] vars = new IntVar[n];
			IntVar[] decvars = new IntVar[n - 1];
			for (int i = 0; i < n; i++) {
				vars[i] = VF.enumerated("v_" + i, domains[i], s);
				if (map != null) map.put(domains[i], vars[i]);
				if (i < n - 1) {
					decvars[i] = vars[i];
				}
			}
			s.post(ICF.nvalues(decvars, vars[n - 1], (String[]) parameters));
			s.set(ISF.random_value(vars));
			return s;
		}
		@Override
		public String name() {
			return "modelNValues";
		}
	};

	Modeler modelGCC_alldiff = new Modeler() {
		@Override
		public Solver model(int n, int[][] domains, THashMap<int[], IntVar> map, Object parameters) {
			Solver s = new Solver("modelGCC_Fast_" + n);
			IntVar[] vars = new IntVar[n];
			TIntArrayList vals = new TIntArrayList();
			for (int i = 0; i < n; i++) {
				vars[i] = VF.enumerated("v_" + i, domains[i], s);
				for (int j : domains[i]) {
					if (!vals.contains(j)) {
						vals.add(j);
					}
				}
				if (map != null) map.put(domains[i], vars[i]);
			}
			int[] values = vals.toArray();
			IntVar[] cards = VF.boolArray("cards", values.length, s);
			s.post(ICF.global_cardinality(vars, values, cards, false));
			s.set(ISF.random_value(vars));
			return s;
		}
		@Override
		public String name() {
			return "modelGCC_alldiff";
		}
	};

	Modeler modelTree = new Modeler() {
		@Override
		public Solver model(int n, int[][] domains, THashMap<int[], IntVar> map, Object parameters) {
			Solver s = new Solver("tree_" + n);
			IntVar[] vars = new IntVar[n];
			IntVar[] succs = new IntVar[n - 1];
			for (int i = 0; i < n; i++) {
				vars[i] = VF.enumerated("v_" + i, domains[i], s);
				if (i < n - 1) {
					succs[i] = vars[i];
				}
				if (map != null) map.put(domains[i], vars[i]);
			}
			IntVar nbRoots = vars[n - 1];
			s.post(ICF.tree(succs, nbRoots, 0));
			s.set(ISF.random_value(vars));
			return s;
		}
		@Override
		public String name() {
			return "modelTree";
		}
	};

	Modeler modelCircuit = new Modeler() {
		@Override
		public Solver model(int n, int[][] domains, THashMap<int[], IntVar> map, Object parameters) {
			Solver s = new Solver("circuit_" + n);
			IntVar[] vars = new IntVar[n];
			for (int i = 0; i < n; i++) {
				vars[i] = VF.enumerated("v_" + i, domains[i], s);
				if (map != null) map.put(domains[i], vars[i]);
			}
			s.post(ICF.circuit(vars, 0));
			s.set(ISF.random_value(vars));
			return s;
		}
		@Override
		public String name() {
			return "modelCircuit";
		}
	};

	Modeler modelPath = new Modeler() {
		@Override
		public Solver model(int n, int[][] domains, THashMap<int[], IntVar> map, Object parameters) {
			Solver s = new Solver("path_" + n);
			IntVar[] vars = new IntVar[n-2];
			for (int i = 0; i < n-2; i++) {
				vars[i] = VF.enumerated("v_" + i, domains[i], s);
				if (map != null) map.put(domains[i], vars[i]);
			}
			IntVar from = VF.enumerated("v_" + (n-2), domains[n-2], s);
			if (map != null) map.put(domains[n-2], from);
			IntVar to = VF.enumerated("v_" + (n-1), domains[n-1], s);
			if (map != null) map.put(domains[n-1], to);
			s.post(ICF.path(vars, from, to, 0));
			s.set(ISF.random_value(ArrayUtils.append(vars,new IntVar[]{from,to})));
			return s;
		}
		@Override
		public String name() {
			return "modelPath";
		}
	};

	Modeler modelSubcircuit = new Modeler() {
		@Override
		public Solver model(int n, int[][] domains, THashMap<int[], IntVar> map, Object parameters) {
			Solver s = new Solver("subcircuit_" + n);
			IntVar[] vars = new IntVar[n];
			for (int i = 0; i < n; i++) {
				vars[i] = VF.enumerated("v_" + i, domains[i], s);
				if (map != null) map.put(domains[i], vars[i]);
			}
			s.post(ICF.subcircuit(vars, 0, VF.bounded("length", 0, vars.length - 1, s)));
			s.set(ISF.random_value(vars));
			return s;
		}
		@Override
		public String name() {
			return "modelSubcircuit";
		}
	};

	Modeler modelDiffn = new Modeler() {
		@Override
		public Solver model(int n, int[][] domains, THashMap<int[], IntVar> map, Object parameters) {
			Solver s = new Solver("diffn_" + n);
			IntVar[] vars = new IntVar[n];
			if (n % 4 != 0) {
				throw new UnsupportedOperationException();
			}
			int k = n / 4;
			IntVar[] x = new IntVar[k];
			IntVar[] y = new IntVar[k];
			IntVar[] dx = new IntVar[k];
			IntVar[] dy = new IntVar[k];
			for (int i = 0; i < n; i++) {
				vars[i] = VF.enumerated("v_" + i, domains[i], s);
				if (map != null) map.put(domains[i], vars[i]);
			}
			for (int i = 0; i < k; i++) {
				x[i] = vars[i];
				y[i] = vars[i + k];
				dx[i] = vars[i + 2 * k];
				dy[i] = vars[i + 3 * k];
			}
			s.post(ICF.diffn(x, y, dx, dy,true));
			s.set(ISF.random_bound(vars));
			return s;
		}
		@Override
		public String name() {
			return "modelDiffn";
		}
	};

	Modeler modelCumulative = new Modeler() {
		@Override
		public Solver model(int n, int[][] domains, THashMap<int[], IntVar> map, Object parameters) {
			Solver solver = new Solver("Cumulative_" + n);
			IntVar[] vars = new IntVar[n];
			if (n % 4 != 1) {
				throw new UnsupportedOperationException();
			}
			int k = n / 4;
			IntVar[] h = new IntVar[k];
			Task[] tasks = new Task[k];
			for (int i = 0; i < n; i++) {
				vars[i] = VF.enumerated("v_" + i, domains[i], solver);
				if (map != null) map.put(domains[i], vars[i]);
			}
			for (int i = 0; i < k; i++) {
				tasks[i] = VF.task(vars[i], vars[i + k], vars[i + 2 * k]);
				h[i] = vars[i + 3 * k];
			}
			IntVar capa = vars[vars.length - 1];
			solver.post(ICF.cumulative(tasks, h, capa, true));
			solver.set(ISF.random_bound(vars));
			return solver;
		}

		@Override
		public String name() {
			return "modelCumulative";
		}
	};
=======
    Solver model(int n, int[][] domains, THashMap<int[], IntVar> map, Object parameters);

    String name();

    Modeler modelEqAC = new Modeler() {
        @Override
        public Solver model(int n, int[][] domains, THashMap<int[], IntVar> map, Object parameters) {
            Solver s = new Solver("EqAC_" + n);
            IEnvironment env = s.getEnvironment();

            IntVar[] vars = new IntVar[n];
            try {
                for (int i = 0; i < vars.length; i++) {
                    vars[i] = VariableFactory.enumerated("v_" + i, domains[i], s);
                    if (map != null) map.put(domains[i], vars[i]);
                }
            } catch (ArrayIndexOutOfBoundsException ce) {
                System.out.printf("");
            }
            Constraint ctr = IntConstraintFactory.arithm(vars[0], "=", vars[1]);
            Constraint[] ctrs = new Constraint[]{ctr};

            AbstractStrategy strategy = IntStrategyFactory.lexico_LB(vars);
            s.post(ctrs);
            s.set(strategy);

            return s;
        }

        @Override
        public String name() {
            return "modelEqAC";
        }
    };

    Modeler modelInverseChannelingAC = new Modeler() {
        @Override
        public Solver model(int n, int[][] domains, THashMap<int[], IntVar> map, Object parameters) {
            Solver s = new Solver("InverseChannelingAC_" + n);
            IEnvironment env = s.getEnvironment();

            IntVar[] X = new IntVar[n / 2];
            IntVar[] Y = new IntVar[n / 2];
            for (int i = 0; i < n / 2; i++) {
                X[i] = VariableFactory.enumerated("X_" + i, domains[i], s);
                if (map != null) map.put(domains[i], X[i]);
                Y[i] = VariableFactory.enumerated("Y_" + i, domains[i + (n / 2)], s);
                if (map != null) map.put(domains[i + (n / 2)], Y[i]);
            }
            IntVar[] allvars = ArrayUtils.append(X, Y);

            Constraint ctr = IntConstraintFactory.inverse_channeling(X, Y, 0, 0);
            Constraint[] ctrs = new Constraint[]{ctr};

            AbstractStrategy strategy = IntStrategyFactory.lexico_LB(allvars);
            s.post(ctrs);
            s.set(strategy);

            return s;
        }

        @Override
        public String name() {
            return "modelInverseChannelingAC";
        }
    };

    Modeler modelInverseChannelingBounds = new Modeler() {
        @Override
        public Solver model(int n, int[][] domains, THashMap<int[], IntVar> map, Object parameters) {
            Solver s = new Solver("InverseChannelingBC_" + n);
            IEnvironment env = s.getEnvironment();
            for (int i = 0; i < domains.length; i++) {
                int m = domains[i][0];
                int M = domains[i][domains[i].length - 1];
                domains[i] = new int[M - m + 1];
                for (int j = 0; j < M - m + 1; j++) {
                    domains[i][j] = j + m;
                }
            }

            IntVar[] X = new IntVar[n / 2];
            IntVar[] Y = new IntVar[n / 2];
            int off = n / 2;
            for (int i = 0; i < n / 2; i++) {
                X[i] = VariableFactory.bounded("X_" + i, domains[i][0], domains[i][domains[i].length - 1], s);
                if (map != null) map.put(domains[i], X[i]);
                Y[i] = VariableFactory.bounded("Y_" + i, domains[i + off][0], domains[i + off][domains[i + off].length - 1], s);
                if (map != null) map.put(domains[i + (n / 2)], Y[i]);
            }
            IntVar[] allvars = ArrayUtils.append(X, Y);

            Constraint ctr = IntConstraintFactory.inverse_channeling(X, Y, 0, 0);
            Constraint[] ctrs = new Constraint[]{ctr};

            AbstractStrategy strategy = IntStrategyFactory.lexico_LB(allvars);
            s.post(ctrs);
            s.set(strategy);

            return s;
        }

        @Override
        public String name() {
            return "modelInverseChannelingBounds";
        }
    };

    Modeler modelNeqAC = new Modeler() {
        @Override
        public Solver model(int n, int[][] domains, THashMap<int[], IntVar> map, Object parameters) {
            Solver s = new Solver("NeqAC_" + n);
            IEnvironment env = s.getEnvironment();

            IntVar[] vars = new IntVar[n];
            for (int i = 0; i < vars.length; i++) {
                vars[i] = VariableFactory.enumerated("v_" + i, domains[i], s);
                if (map != null) map.put(domains[i], vars[i]);
            }
            Constraint ctr = IntConstraintFactory.arithm(vars[0], "!=", vars[1]);
            Constraint[] ctrs = new Constraint[]{ctr};

            AbstractStrategy strategy = IntStrategyFactory.lexico_LB(vars);
            s.post(ctrs);
            s.set(strategy);

            return s;
        }

        @Override
        public String name() {
            return "modelNeqAC";
        }
    };

    Modeler modelAllDiffAC = new Modeler() {
        @Override
        public Solver model(int n, int[][] domains, THashMap<int[], IntVar> map, Object parameters) {
            Solver s = new Solver("AllDiffAC_" + n);
            IEnvironment env = s.getEnvironment();

            IntVar[] vars = new IntVar[n];
            for (int i = 0; i < vars.length; i++) {
                vars[i] = VariableFactory.enumerated("v_" + i, domains[i], s);
                if (map != null) map.put(domains[i], vars[i]);
            }
            Constraint ctr = IntConstraintFactory.alldifferent(vars, "AC");
            Constraint[] ctrs = new Constraint[]{ctr};

            AbstractStrategy strategy = IntStrategyFactory.lexico_LB(vars);
            s.post(ctrs);
            s.set(strategy);
            return s;
        }

        @Override
        public String name() {
            return "modelAllDiffAC";
        }
    };

    Modeler modelAllDiffBC = new Modeler() {
        @Override
        public Solver model(int n, int[][] domains, THashMap<int[], IntVar> map, Object parameters) {
            Solver s = new Solver("AllDiffBC_" + n);
            IEnvironment env = s.getEnvironment();

            IntVar[] vars = new IntVar[n];
            for (int i = 0; i < vars.length; i++) {
                vars[i] = VariableFactory.bounded("v_" + i, domains[i][0], domains[i][domains[i].length - 1], s);
                if (map != null) map.put(domains[i], vars[i]);
            }
            Constraint ctr = IntConstraintFactory.alldifferent(vars, "BC");
            Constraint[] ctrs = new Constraint[]{ctr};

            AbstractStrategy strategy = IntStrategyFactory.lexico_LB(vars);
            s.post(ctrs);
            s.set(strategy);
            return s;
        }

        @Override
        public String name() {
            return "modelAllDiffBC";
        }
    };

    Modeler modelAllDiffGraph = new Modeler() {
        @Override
        public Solver model(int n, int[][] domains, THashMap<int[], IntVar> map, Object parameters) {
            Solver s = new Solver("AllDiffGRAPH_" + n);
            IEnvironment env = s.getEnvironment();

            IntVar[] vars = new IntVar[n];
            for (int i = 0; i < vars.length; i++) {
                vars[i] = VariableFactory.enumerated("v_" + i, domains[i], s);
                if (map != null) map.put(domains[i], vars[i]);
            }
            Constraint ctr = IntConstraintFactory.alldifferent(vars, "AC");
            Constraint[] ctrs = new Constraint[]{ctr};

            AbstractStrategy strategy = IntStrategyFactory.lexico_LB(vars);
            s.post(ctrs);
            s.set(strategy);
            return s;
        }

        @Override
        public String name() {
            return "modelAllDiffGraph";
        }
    };

    Modeler modelAllDiffGraphBc = new Modeler() {
        @Override
        public Solver model(int n, int[][] domains, THashMap<int[], IntVar> map, Object parameters) {
            Solver s = new Solver("AllDiffGRAPH_" + n);
            IEnvironment env = s.getEnvironment();

            IntVar[] vars = new IntVar[n];
            for (int i = 0; i < vars.length; i++) {
                vars[i] = VariableFactory.bounded("v_" + i, domains[i][0], domains[i][domains[i].length - 1], s);
                if (map != null) map.put(domains[i], vars[i]);
            }
            Constraint ctr = IntConstraintFactory.alldifferent(vars, "AC");
            Constraint[] ctrs = new Constraint[]{ctr};

            AbstractStrategy strategy = IntStrategyFactory.lexico_LB(vars);
            s.post(ctrs);
            s.set(strategy);
            return s;
        }

        @Override
        public String name() {
            return "modelAllDiffGraphBc";
        }
    };

    Modeler modelGCC = new Modeler() {
        @Override
        public Solver model(int n, int[][] domains, THashMap<int[], IntVar> map, Object parameters) {
            Solver s = new Solver("GCC_" + n);
            IEnvironment env = s.getEnvironment();

            boolean closed = (Boolean) parameters;
            IntVar[] vars = new IntVar[n / 2];
            for (int i = 0; i < vars.length; i++) {
                vars[i] = VariableFactory.enumerated("v_" + i, domains[i], s);
                if (map != null) map.put(domains[i], vars[i]);
            }
            int[] values = new int[n / 2];
            IntVar[] cards = new IntVar[n / 2];
            for (int i = 0; i < cards.length; i++) {
                values[i] = i;
                cards[i] = VariableFactory.enumerated("c_" + i, domains[i + n / 2], s);
                if (map != null) map.put(domains[i + n / 2], cards[i]);
            }
            Constraint ctr = IntConstraintFactory.global_cardinality(vars, values, cards, closed);
            Constraint[] ctrs = new Constraint[]{ctr};

            AbstractStrategy strategy = IntStrategyFactory.lexico_LB(vars);
            s.post(ctrs);
            s.set(strategy);
            return s;
        }

        @Override
        public String name() {
            return "modelGCC";
        }
    };

    Modeler modelTimes = new Modeler() {
        @Override
        public Solver model(int n, int[][] domains, THashMap<int[], IntVar> map, Object parameters) {
            Solver s = new Solver("Times_" + n);
            IEnvironment env = s.getEnvironment();

            IntVar[] vars = new IntVar[n];
            for (int i = 0; i < vars.length; i++) {
                vars[i] = VariableFactory.enumerated("v_" + i, domains[i], s);
                if (map != null) map.put(domains[i], vars[i]);
            }
            Constraint ctr = IntConstraintFactory.times(vars[0], vars[1], vars[2]);
            Constraint[] ctrs = new Constraint[]{ctr};

            AbstractStrategy strategy = IntStrategyFactory.lexico_LB(vars);
            s.post(ctrs);
            s.set(strategy);
            return s;
        }

        @Override
        public String name() {
            return "modelTimes";
        }
    };

    Modeler modelAbsolute = new Modeler() {
        @Override
        public Solver model(int n, int[][] domains, THashMap<int[], IntVar> map, Object parameters) {
            Solver s = new Solver("Absolute_" + n);
            IEnvironment env = s.getEnvironment();

            IntVar[] vars = new IntVar[n];
            for (int i = 0; i < vars.length; i++) {
                vars[i] = VariableFactory.enumerated("v_" + i, domains[i], s);
                if (map != null) map.put(domains[i], vars[i]);
            }
            Constraint ctr = IntConstraintFactory.absolute(vars[0], vars[1]);
            Constraint[] ctrs = new Constraint[]{ctr};

            AbstractStrategy strategy = IntStrategyFactory.lexico_LB(vars);
            s.post(ctrs);
            s.set(strategy);
            return s;
        }

        @Override
        public String name() {
            return "modelAbsolute";
        }
    };

    Modeler modelCountBC = new Modeler() {
        @Override
        public Solver model(int n, int[][] domains, THashMap<int[], IntVar> map, Object parameters) {
            Solver s = new Solver("Count");
            IEnvironment env = s.getEnvironment();

            IntVar[] vars = new IntVar[n - 1];
            for (int i = 0; i < vars.length; i++) {
                vars[i] = VariableFactory.bounded("v_" + i, domains[i][0], domains[i][domains[i].length - 1], s);
                if (map != null) map.put(domains[i], vars[i]);
            }
            IntVar occVar = VariableFactory.bounded("ovar", domains[n - 1][0], domains[n - 1][domains[n - 1].length - 1], s);
            if (map != null) map.put(domains[n - 1], occVar);
            int[] params = (int[]) parameters;
            String ro = "=";
            switch (params[0]) {
                case 1:
                    ro = "<=";
                    break;
                case 2:
                    ro = ">=";
                    break;
            }
            IntVar tmp = VariableFactory.bounded("occ", 0, vars.length, s);
            Constraint link = IntConstraintFactory.arithm(tmp, ro, occVar);
            Constraint ctr = IntConstraintFactory.count(params[1], vars, tmp);
            Constraint[] ctrs = new Constraint[]{ctr, link};

            AbstractStrategy strategy = IntStrategyFactory.lexico_LB(vars);
            s.post(ctrs);
            s.set(strategy);
            return s;
        }

        @Override
        public String name() {
            return "modelCountBC";
        }
    };

    Modeler modelCountAC = new Modeler() {
        @Override
        public Solver model(int n, int[][] domains, THashMap<int[], IntVar> map, Object parameters) {
            Solver s = new Solver("Count");
            IEnvironment env = s.getEnvironment();

            IntVar[] vars = new IntVar[n - 1];
            for (int i = 0; i < vars.length; i++) {
                vars[i] = VariableFactory.enumerated("v_" + i, domains[i], s);
                if (map != null) map.put(domains[i], vars[i]);
            }
            IntVar occVar = VariableFactory.enumerated("ovar", domains[n - 1], s);
            if (map != null) map.put(domains[n - 1], occVar);
            int[] params = (int[]) parameters;
            String ro = "=";
            switch (params[0]) {
                case 1:
                    ro = "<=";
                    break;
                case 2:
                    ro = ">=";
                    break;
            }
            IntVar tmp = VariableFactory.bounded("occ", 0, vars.length, s);
            Constraint link = IntConstraintFactory.arithm(tmp, ro, occVar);
            Constraint ctr = IntConstraintFactory.count(params[1], vars, tmp);
            Constraint[] ctrs = new Constraint[]{ctr, link};

            AbstractStrategy strategy = IntStrategyFactory.lexico_LB(vars);
            s.post(ctrs);
            s.set(strategy);
            return s;
        }

        @Override
        public String name() {
            return "modelCountAC";
        }
    };

    Modeler modelLexAC = new Modeler() {
        @Override
        public Solver model(int n, int[][] domains, THashMap<int[], IntVar> map, Object parameters) {
            Solver s = new Solver("Lex");
            IEnvironment env = s.getEnvironment();

            IntVar[] X = new IntVar[n / 2];
            for (int i = 0; i < n / 2; i++) {
                X[i] = VariableFactory.enumerated("X_" + i, domains[i], s);
                if (map != null) map.put(domains[i], X[i]);
            }
            IntVar[] Y = new IntVar[n / 2];
            for (int i = n / 2; i < n; i++) {
                Y[i - n / 2] = VariableFactory.enumerated("Y_" + i, domains[i], s);
                if (map != null) map.put(domains[i], Y[i - n / 2]);
            }
            Constraint ctr = (Boolean) parameters ? ICF.lex_less(X, Y) : ICF.lex_less_eq(X, Y);
            Constraint[] ctrs = new Constraint[]{ctr};

            AbstractStrategy strategy = IntStrategyFactory.lexico_LB(ArrayUtils.append(X, Y));
            s.post(ctrs);
            s.set(strategy);
            return s;
        }

        @Override
        public String name() {
            return "modelLexAC";
        }
    };

    Modeler modelLexChainAC = new Modeler() {
        @Override
        public Solver model(int n, int[][] domains, THashMap<int[], IntVar> map, Object parameters) {
            Solver s = new Solver("LexChain");

            IntVar[] X = new IntVar[n / 3];
            for (int i = 0; i < n / 3; i++) {
                X[i] = VariableFactory.enumerated("X_" + i, domains[i], s);
                if (map != null) map.put(domains[i], X[i]);
            }
            IntVar[] Y = new IntVar[n / 3];
            for (int i = n / 3; i < 2 * n / 3; i++) {
                Y[i - n / 3] = VariableFactory.enumerated("Y_" + i, domains[i], s);
                if (map != null) map.put(domains[i], Y[i - n / 3]);
            }
            IntVar[] Z = new IntVar[n / 3];
            for (int i = 2 * n / 3; i < n; i++) {
                Z[i - 2 * n / 3] = VariableFactory.enumerated("Z_" + i, domains[i], s);
                if (map != null) map.put(domains[i], Z[i - 2 * n / 3]);
            }
            Constraint ctr = (Boolean) parameters ? ICF.lex_chain_less(X, Y, Z) : ICF.lex_chain_less_eq(X, Y, Z);
            Constraint[] ctrs = new Constraint[]{ctr};

            AbstractStrategy strategy = IntStrategyFactory.lexico_LB(ArrayUtils.append(X, Y, Z));
            s.post(ctrs);
            s.set(strategy);
            return s;
        }

        @Override
        public String name() {
            return "modelLexChainAC";
        }
    };

    Modeler modelNthBC = new Modeler() {
        @Override
        public Solver model(int n, int[][] domains, THashMap<int[], IntVar> map, Object parameters) {
            Solver s = new Solver("Element_" + n);
            IEnvironment env = s.getEnvironment();

            IntVar[] vars = new IntVar[n];
            for (int i = 0; i < vars.length; i++) {
                vars[i] = VariableFactory.bounded("v_" + i, domains[i][0], domains[i][domains[i].length - 1], s);
                if (map != null) map.put(domains[i], vars[i]);
            }
            Constraint ctr = IntConstraintFactory.element(vars[0], new int[]{-2, 0, 1, -1, 0, 4}, vars[1], 0, "detect");
            Constraint[] ctrs = new Constraint[]{ctr};

            AbstractStrategy strategy = IntStrategyFactory.lexico_LB(vars);
            s.post(ctrs);
            s.set(strategy);
            return s;
        }

        @Override
        public String name() {
            return "modelNthBC";
        }
    };

    Modeler modelAmongBC = new Modeler() {
        @Override
        public Solver model(int n, int[][] domains, THashMap<int[], IntVar> map, Object parameters) {
            Solver s = new Solver("Among");
            IEnvironment env = s.getEnvironment();

            IntVar[] vars = new IntVar[n - 1];
            for (int i = 0; i < vars.length; i++) {
                vars[i] = VariableFactory.bounded("v_" + i, domains[i][0], domains[i][domains[i].length - 1], s);
                if (map != null) map.put(domains[i], vars[i]);
            }
            IntVar occVar = VariableFactory.enumerated("ovar", domains[n - 1][0], domains[n - 1][domains[n - 1].length - 1], s);
            if (map != null) map.put(domains[n - 1], occVar);
            int[] params = (int[]) parameters;
            Constraint ctr = IntConstraintFactory.among(occVar, vars, params);
            Constraint[] ctrs = new Constraint[]{ctr};

            AbstractStrategy strategy = IntStrategyFactory.lexico_LB(vars);
            s.post(ctrs);
            s.set(strategy);
            return s;
        }

        @Override
        public String name() {
            return "modelAmongBC";
        }
    };

    Modeler modelAmongAC = new Modeler() {
        @Override
        public Solver model(int n, int[][] domains, THashMap<int[], IntVar> map, Object parameters) {
            Solver s = new Solver("Among");
            IEnvironment env = s.getEnvironment();

            IntVar[] vars = new IntVar[n - 1];
            for (int i = 0; i < vars.length; i++) {
                vars[i] = VariableFactory.enumerated("v_" + i, domains[i], s);
                if (map != null) map.put(domains[i], vars[i]);
            }
            IntVar occVar = VariableFactory.enumerated("ovar", domains[n - 1], s);
            if (map != null) map.put(domains[n - 1], occVar);
            int[] params = (int[]) parameters;
            Constraint ctr = IntConstraintFactory.among(occVar, vars, params);
            Constraint[] ctrs = new Constraint[]{ctr};

            AbstractStrategy strategy = IntStrategyFactory.lexico_LB(vars);
            s.post(ctrs);
            s.set(strategy);
            return s;
        }

        @Override
        public String name() {
            return "modelAmongAC";
        }
    };

    Modeler modelNValues = new Modeler() {
        @Override
        public Solver model(int n, int[][] domains, THashMap<int[], IntVar> map, Object parameters) {
            Solver s = new Solver("modelNValues_" + n);
            IEnvironment env = s.getEnvironment();

            IntVar[] vars = new IntVar[n];
            IntVar[] decvars = new IntVar[n - 1];
            for (int i = 0; i < n; i++) {
                vars[i] = VariableFactory.enumerated("v_" + i, domains[i], s);
                if (map != null) map.put(domains[i], vars[i]);
                if (i < n - 1) {
                    decvars[i] = vars[i];
                }
            }
            Constraint ctr = IntConstraintFactory.nvalues(decvars, vars[n - 1], (String[]) parameters);
            Constraint[] ctrs = new Constraint[]{ctr};

            AbstractStrategy strategy = IntStrategyFactory.lexico_LB(vars);
            s.post(ctrs);
            s.set(strategy);
            return s;
        }

        @Override
        public String name() {
            return "modelNValues";
        }
    };

    Modeler modelGCC_alldiff = new Modeler() {
        @Override
        public Solver model(int n, int[][] domains, THashMap<int[], IntVar> map, Object parameters) {
            Solver s = new Solver("modelGCC_Fast_" + n);
            IEnvironment env = s.getEnvironment();

            IntVar[] vars = new IntVar[n];
            TIntArrayList vals = new TIntArrayList();
            for (int i = 0; i < n; i++) {
                vars[i] = VariableFactory.enumerated("v_" + i, domains[i], s);
                for (int j : domains[i]) {
                    if (!vals.contains(j)) {
                        vals.add(j);
                    }
                }
                if (map != null) map.put(domains[i], vars[i]);
            }
            int[] values = vals.toArray();
            IntVar[] cards = VariableFactory.boolArray("cards", values.length, s);

            Constraint ctr = IntConstraintFactory.global_cardinality(vars, values, cards, false);
            Constraint[] ctrs = new Constraint[]{ctr};

            AbstractStrategy strategy = IntStrategyFactory.lexico_LB(vars);
            s.post(ctrs);
            s.set(strategy);
            return s;
        }

        @Override
        public String name() {
            return "modelGCC_alldiff";
        }
    };

    Modeler modelTree = new Modeler() {
        @Override
        public Solver model(int n, int[][] domains, THashMap<int[], IntVar> map, Object parameters) {
            Solver s = new Solver("tree_" + n);
            IEnvironment env = s.getEnvironment();

            IntVar[] vars = new IntVar[n];
            IntVar[] succs = new IntVar[n - 1];
            for (int i = 0; i < n; i++) {
                vars[i] = VariableFactory.enumerated("v_" + i, domains[i], s);
                if (i < n - 1) {
                    succs[i] = vars[i];
                }
                if (map != null) map.put(domains[i], vars[i]);
            }
            IntVar nbRoots = vars[n - 1];
            Constraint ctr = IntConstraintFactory.tree(succs, nbRoots, 0);
            Constraint[] ctrs = new Constraint[]{ctr};

            AbstractStrategy strategy = IntStrategyFactory.lexico_LB(vars);
            s.post(ctrs);
            s.set(strategy);
            return s;
        }

        @Override
        public String name() {
            return "modelTree";
        }
    };

    Modeler modelCircuit = new Modeler() {
        @Override
        public Solver model(int n, int[][] domains, THashMap<int[], IntVar> map, Object parameters) {
            Solver s = new Solver("circuit_" + n);
            IEnvironment env = s.getEnvironment();
            IntVar[] vars = new IntVar[n];
            for (int i = 0; i < n; i++) {
                vars[i] = VariableFactory.enumerated("v_" + i, domains[i], s);
                if (map != null) map.put(domains[i], vars[i]);
            }
            Constraint ctr = IntConstraintFactory.circuit(vars, 0);
            Constraint[] ctrs = new Constraint[]{ctr};
            AbstractStrategy strategy = IntStrategyFactory.lexico_LB(vars);
            s.post(ctrs);
            s.set(strategy);
            return s;
        }

        @Override
        public String name() {
            return "modelCircuit";
        }
    };

    Modeler modelSubcircuit = new Modeler() {
        @Override
        public Solver model(int n, int[][] domains, THashMap<int[], IntVar> map, Object parameters) {
            Solver s = new Solver("subcircuit_" + n);
            IEnvironment env = s.getEnvironment();
            IntVar[] vars = new IntVar[n];
            for (int i = 0; i < n; i++) {
                vars[i] = VariableFactory.enumerated("v_" + i, domains[i], s);
                if (map != null) map.put(domains[i], vars[i]);
            }
            Constraint ctr = IntConstraintFactory.subcircuit(vars, 0, VariableFactory.bounded("length", 0, vars.length - 1, s));
            Constraint[] ctrs = new Constraint[]{ctr};
            AbstractStrategy strategy = IntStrategyFactory.lexico_LB(vars);
            s.post(ctrs);
            s.set(strategy);
            return s;
        }

        @Override
        public String name() {
            return "modelSubcircuit";
        }
    };

    Modeler modelDiffn = new Modeler() {
        @Override
        public Solver model(int n, int[][] domains, THashMap<int[], IntVar> map, Object parameters) {
            Solver s = new Solver("diffn_" + n);
            IEnvironment env = s.getEnvironment();
            IntVar[] vars = new IntVar[n];
            if (n % 4 != 0) {
                throw new UnsupportedOperationException();
            }
            int k = n / 4;
            IntVar[] x = new IntVar[k];
            IntVar[] y = new IntVar[k];
            IntVar[] dx = new IntVar[k];
            IntVar[] dy = new IntVar[k];
            for (int i = 0; i < n; i++) {
                vars[i] = VariableFactory.enumerated("v_" + i, domains[i], s);
                if (map != null) map.put(domains[i], vars[i]);
            }
            for (int i = 0; i < k; i++) {
                x[i] = vars[i];
                y[i] = vars[i + k];
                dx[i] = vars[i + 2 * k];
                dy[i] = vars[i + 3 * k];
            }
            Constraint[] ctrs = IntConstraintFactory.diffn(x, y, dx, dy, true);
            AbstractStrategy strategy = IntStrategyFactory.lexico_LB(vars);
            s.post(ctrs);
            s.set(strategy);
            return s;
        }

        @Override
        public String name() {
            return "modelDiffn";
        }
    };

    Modeler modelCumulative = new Modeler() {
        @Override
        public Solver model(int n, int[][] domains, THashMap<int[], IntVar> map, Object parameters) {
            Solver solver = new Solver("Cumulative_" + n);
            IEnvironment env = solver.getEnvironment();
            IntVar[] vars = new IntVar[n];
            if (n % 4 != 1) {
                throw new UnsupportedOperationException();
            }
            int k = n / 4;
            IntVar[] h = new IntVar[k];
            Task[] tasks = new Task[k];
            for (int i = 0; i < n; i++) {
                vars[i] = VariableFactory.enumerated("v_" + i, domains[i], solver);
                if (map != null) map.put(domains[i], vars[i]);
            }
            for (int i = 0; i < k; i++) {
                tasks[i] = VariableFactory.task(vars[i], vars[i + k], vars[i + 2 * k]);
                h[i] = vars[i + 3 * k];
            }
            IntVar capa = vars[vars.length - 1];
            Constraint ctr = IntConstraintFactory.cumulative(tasks, h, capa, true);
            Constraint[] ctrs = new Constraint[]{ctr};
            AbstractStrategy strategy = IntStrategyFactory.lexico_LB(vars);
            solver.post(ctrs);
            solver.set(strategy);
            return solver;
        }

        @Override
        public String name() {
            return "modelCumulative";
        }
    };

    Modeler modelSortBC = new Modeler() {
        @Override
        public Solver model(int n, int[][] domains, THashMap<int[], IntVar> map, Object parameters) {
            Solver s = new Solver("Sort");

            IntVar[] X = new IntVar[n / 2];
            for (int i = 0; i < n / 2; i++) {
                X[i] = VariableFactory.bounded("X_" + i, domains[i][0], domains[i][domains[i].length - 1], s);
                if (map != null) map.put(domains[i], X[i]);
            }
            IntVar[] Y = new IntVar[n / 2];
            for (int i = n / 2; i < n; i++) {
                Y[i - n / 2] = VariableFactory.bounded("Y_" + i, domains[i][0], domains[i][domains[i].length - 1], s);
                if (map != null) map.put(domains[i], Y[i - n / 2]);
            }
            s.post(ICF.sort(X,Y));

            AbstractStrategy strategy = IntStrategyFactory.random_bound(ArrayUtils.append(X,Y), System.currentTimeMillis());
            s.set(strategy);
            return s;
        }

        @Override
        public String name() {
            return "modelSortBC";
        }
    };
>>>>>>> 1f19c62c
}<|MERGE_RESOLUTION|>--- conflicted
+++ resolved
@@ -33,9 +33,12 @@
 import solver.constraints.Constraint;
 import solver.constraints.ICF;
 import solver.search.strategy.ISF;
+import solver.search.strategy.IntStrategyFactory;
+import solver.search.strategy.strategy.AbstractStrategy;
 import solver.variables.IntVar;
 import solver.variables.Task;
 import solver.variables.VF;
+import solver.variables.VariableFactory;
 import util.tools.ArrayUtils;
 
 /**
@@ -46,637 +49,6 @@
  */
 public interface Modeler {
 
-<<<<<<< HEAD
-	Solver model(int n, int[][] domains, THashMap<int[], IntVar> map, Object parameters);
-
-	String name();
-
-	Modeler modelEqAC = new Modeler() {
-		@Override
-		public Solver model(int n, int[][] domains, THashMap<int[], IntVar> map, Object parameters) {
-			Solver s = new Solver("EqAC_" + n);
-			IntVar[] vars = new IntVar[n];
-			try {
-				for (int i = 0; i < vars.length; i++) {
-					vars[i] = VF.enumerated("v_" + i, domains[i], s);
-					if (map != null) map.put(domains[i], vars[i]);
-				}
-			} catch (ArrayIndexOutOfBoundsException ce) {
-				System.out.printf("");
-			}
-			s.post(ICF.arithm(vars[0], "=", vars[1]));
-			s.set(ISF.random_value(vars));
-			return s;
-		}
-		@Override
-		public String name() {
-			return "modelEqAC";
-		}
-	};
-
-	Modeler modelInverseChannelingAC = new Modeler() {
-		@Override
-		public Solver model(int n, int[][] domains, THashMap<int[], IntVar> map, Object parameters) {
-			Solver s = new Solver("InverseChannelingAC_" + n);
-			IntVar[] X = new IntVar[n / 2];
-			IntVar[] Y = new IntVar[n / 2];
-			for (int i = 0; i < n / 2; i++) {
-				X[i] = VF.enumerated("X_" + i, domains[i], s);
-				if (map != null) map.put(domains[i], X[i]);
-				Y[i] = VF.enumerated("Y_" + i, domains[i + (n / 2)], s);
-				if (map != null) map.put(domains[i + (n / 2)], Y[i]);
-			}
-			IntVar[] allvars = ArrayUtils.append(X, Y);
-			s.post(ICF.inverse_channeling(X, Y, 0, 0));
-			s.set(ISF.random_value(allvars));
-			return s;
-		}
-		@Override
-		public String name() {
-			return "modelInverseChannelingAC";
-		}
-	};
-
-	Modeler modelInverseChannelingBounds = new Modeler() {
-		@Override
-		public Solver model(int n, int[][] domains, THashMap<int[], IntVar> map, Object parameters) {
-			Solver s = new Solver("InverseChannelingBC_" + n);
-			for (int i = 0; i < domains.length; i++) {
-				int m = domains[i][0];
-				int M = domains[i][domains[i].length - 1];
-				domains[i] = new int[M - m + 1];
-				for (int j = 0; j < M - m + 1; j++) {
-					domains[i][j] = j + m;
-				}
-			}
-			IntVar[] X = new IntVar[n / 2];
-			IntVar[] Y = new IntVar[n / 2];
-			int off = n / 2;
-			for (int i = 0; i < n / 2; i++) {
-				X[i] = VF.bounded("X_" + i, domains[i][0], domains[i][domains[i].length - 1], s);
-				if (map != null) map.put(domains[i], X[i]);
-				Y[i] = VF.bounded("Y_" + i, domains[i + off][0], domains[i + off][domains[i + off].length - 1], s);
-				if (map != null) map.put(domains[i + (n / 2)], Y[i]);
-			}
-			IntVar[] allvars = ArrayUtils.append(X, Y);
-			s.post(ICF.inverse_channeling(X, Y, 0, 0));
-			s.set(ISF.random_bound(allvars));
-			return s;
-		}
-		@Override
-		public String name() {
-			return "modelInverseChannelingBounds";
-		}
-	};
-
-	Modeler modelNeqAC = new Modeler() {
-		@Override
-		public Solver model(int n, int[][] domains, THashMap<int[], IntVar> map, Object parameters) {
-			Solver s = new Solver("NeqAC_" + n);
-			IntVar[] vars = new IntVar[n];
-			for (int i = 0; i < vars.length; i++) {
-				vars[i] = VF.enumerated("v_" + i, domains[i], s);
-				if (map != null) map.put(domains[i], vars[i]);
-			}
-			s.post(ICF.arithm(vars[0], "!=", vars[1]));
-			s.set(ISF.random_value(vars));
-			return s;
-		}
-		@Override
-		public String name() {
-			return "modelNeqAC";
-		}
-	};
-
-	Modeler modelAllDiffAC = new Modeler() {
-		@Override
-		public Solver model(int n, int[][] domains, THashMap<int[], IntVar> map, Object parameters) {
-			Solver s = new Solver("AllDiffAC_" + n);
-			IntVar[] vars = new IntVar[n];
-			for (int i = 0; i < vars.length; i++) {
-				vars[i] = VF.enumerated("v_" + i, domains[i], s);
-				if (map != null) map.put(domains[i], vars[i]);
-			}
-			s.post(ICF.alldifferent(vars, "AC"));
-			s.set(ISF.random_value(vars));
-			return s;
-		}
-		@Override
-		public String name() {
-			return "modelAllDiffAC";
-		}
-	};
-
-	Modeler modelAllDiffBC = new Modeler() {
-		@Override
-		public Solver model(int n, int[][] domains, THashMap<int[], IntVar> map, Object parameters) {
-			Solver s = new Solver("AllDiffBC_" + n);
-			IntVar[] vars = new IntVar[n];
-			for (int i = 0; i < vars.length; i++) {
-				vars[i] = VF.bounded("v_" + i, domains[i][0], domains[i][domains[i].length - 1], s);
-				if (map != null) map.put(domains[i], vars[i]);
-			}
-			s.post(ICF.alldifferent(vars, "BC"));
-			s.set(ISF.random_bound(vars));
-			return s;
-		}
-		@Override
-		public String name() {
-			return "modelAllDiffBC";
-		}
-	};
-
-	Modeler modelAllDiffGraph = new Modeler() {
-		@Override
-		public Solver model(int n, int[][] domains, THashMap<int[], IntVar> map, Object parameters) {
-			Solver s = new Solver("AllDiffGRAPH_" + n);
-			IntVar[] vars = new IntVar[n];
-			for (int i = 0; i < vars.length; i++) {
-				vars[i] = VF.enumerated("v_" + i, domains[i], s);
-				if (map != null) map.put(domains[i], vars[i]);
-			}
-			s.post(ICF.alldifferent(vars, "AC"));
-			s.set(ISF.random_value(vars));
-			return s;
-		}
-		@Override
-		public String name() {
-			return "modelAllDiffGraph";
-		}
-	};
-
-	Modeler modelAllDiffGraphBc = new Modeler() {
-		@Override
-		public Solver model(int n, int[][] domains, THashMap<int[], IntVar> map, Object parameters) {
-			Solver s = new Solver("AllDiffGRAPH_" + n);
-			IntVar[] vars = new IntVar[n];
-			for (int i = 0; i < vars.length; i++) {
-				vars[i] = VF.bounded("v_" + i, domains[i][0], domains[i][domains[i].length - 1], s);
-				if (map != null) map.put(domains[i], vars[i]);
-			}
-			s.post(ICF.alldifferent(vars, "AC"));
-			s.set(ISF.random_bound(vars));
-			return s;
-		}
-		@Override
-		public String name() {
-			return "modelAllDiffGraphBc";
-		}
-	};
-
-	Modeler modelGCC = new Modeler() {
-		@Override
-		public Solver model(int n, int[][] domains, THashMap<int[], IntVar> map, Object parameters) {
-			Solver s = new Solver("GCC_" + n);
-			boolean closed = (Boolean) parameters;
-			IntVar[] vars = new IntVar[n / 2];
-			for (int i = 0; i < vars.length; i++) {
-				vars[i] = VF.enumerated("v_" + i, domains[i], s);
-				if (map != null) map.put(domains[i], vars[i]);
-			}
-			int[] values = new int[n / 2];
-			IntVar[] cards = new IntVar[n / 2];
-			for (int i = 0; i < cards.length; i++) {
-				values[i] = i;
-				cards[i] = VF.enumerated("c_" + i, domains[i + n / 2], s);
-				if (map != null) map.put(domains[i + n / 2], cards[i]);
-			}
-			s.post(ICF.global_cardinality(vars, values, cards, closed));
-			s.set(ISF.random_value(vars));
-			return s;
-		}
-		@Override
-		public String name() {
-			return "modelGCC";
-		}
-	};
-
-	Modeler modelTimes = new Modeler() {
-		@Override
-		public Solver model(int n, int[][] domains, THashMap<int[], IntVar> map, Object parameters) {
-			Solver s = new Solver("Times_" + n);
-			IntVar[] vars = new IntVar[n];
-			for (int i = 0; i < vars.length; i++) {
-				vars[i] = VF.enumerated("v_" + i, domains[i], s);
-				if (map != null) map.put(domains[i], vars[i]);
-			}
-			s.post(ICF.times(vars[0], vars[1], vars[2]));
-			s.set(ISF.random_value(vars));
-			return s;
-		}
-		@Override
-		public String name() {
-			return "modelTimes";
-		}
-	};
-
-	Modeler modelAbsolute = new Modeler() {
-		@Override
-		public Solver model(int n, int[][] domains, THashMap<int[], IntVar> map, Object parameters) {
-			Solver s = new Solver("Absolute_" + n);
-			IntVar[] vars = new IntVar[n];
-			for (int i = 0; i < vars.length; i++) {
-				vars[i] = VF.enumerated("v_" + i, domains[i], s);
-				if (map != null) map.put(domains[i], vars[i]);
-			}
-			s.post(ICF.absolute(vars[0], vars[1]));
-			s.set(ISF.random_bound(vars));
-			return s;
-		}
-		@Override
-		public String name() {
-			return "modelAbsolute";
-		}
-	};
-
-	Modeler modelCountBC = new Modeler() {
-		@Override
-		public Solver model(int n, int[][] domains, THashMap<int[], IntVar> map, Object parameters) {
-			Solver s = new Solver("Count");
-			IntVar[] vars = new IntVar[n - 1];
-			for (int i = 0; i < vars.length; i++) {
-				vars[i] = VF.bounded("v_" + i, domains[i][0], domains[i][domains[i].length - 1], s);
-				if (map != null) map.put(domains[i], vars[i]);
-			}
-			IntVar occVar = VF.bounded("ovar", domains[n - 1][0], domains[n - 1][domains[n - 1].length - 1], s);
-			if (map != null) map.put(domains[n - 1], occVar);
-			int[] params = (int[]) parameters;
-			String ro = "=";
-			switch (params[0]) {
-				case 1:
-					ro = "<=";
-					break;
-				case 2:
-					ro = ">=";
-					break;
-			}
-			IntVar tmp = VF.bounded("occ", 0, vars.length, s);
-			s.post(
-					ICF.arithm(tmp, ro, occVar),
-					ICF.count(params[1], vars, tmp)
-			);
-			s.set(ISF.random_bound(vars));
-			return s;
-		}
-		@Override
-		public String name() {
-			return "modelCountBC";
-		}
-	};
-
-	Modeler modelCountAC = new Modeler() {
-		@Override
-		public Solver model(int n, int[][] domains, THashMap<int[], IntVar> map, Object parameters) {
-			Solver s = new Solver("Count");
-			IntVar[] vars = new IntVar[n - 1];
-			for (int i = 0; i < vars.length; i++) {
-				vars[i] = VF.enumerated("v_" + i, domains[i], s);
-				if (map != null) map.put(domains[i], vars[i]);
-			}
-			IntVar occVar = VF.enumerated("ovar", domains[n - 1], s);
-			if (map != null) map.put(domains[n - 1], occVar);
-			int[] params = (int[]) parameters;
-			String ro = "=";
-			switch (params[0]) {
-				case 1:
-					ro = "<=";
-					break;
-				case 2:
-					ro = ">=";
-					break;
-			}
-			IntVar tmp = VF.bounded("occ", 0, vars.length, s);
-			s.post(
-					ICF.count(params[1], vars, tmp),
-					ICF.arithm(tmp, ro, occVar)
-			);
-			s.set(ISF.random_bound(vars));
-			return s;
-		}
-
-		@Override
-		public String name() {
-			return "modelCountAC";
-		}
-	};
-
-	Modeler modelLexAC = new Modeler() {
-		@Override
-		public Solver model(int n, int[][] domains, THashMap<int[], IntVar> map, Object parameters) {
-			Solver s = new Solver("Lex");
-			IntVar[] X = new IntVar[n / 2];
-			for (int i = 0; i < n / 2; i++) {
-				X[i] = VF.enumerated("X_" + i, domains[i], s);
-				if (map != null) map.put(domains[i], X[i]);
-			}
-			IntVar[] Y = new IntVar[n / 2];
-			for (int i = n / 2; i < n; i++) {
-				Y[i - n / 2] = VF.enumerated("Y_" + i, domains[i], s);
-				if (map != null) map.put(domains[i], Y[i - n / 2]);
-			}
-			Constraint ctr = (Boolean) parameters?ICF.lex_less(X,Y):ICF.lex_less_eq(X,Y);
-			s.post(ctr);
-			s.set(ISF.random_value(ArrayUtils.append(X, Y)));
-			return s;
-		}
-		@Override
-		public String name() {
-			return "modelLexAC";
-		}
-	};
-
-	Modeler modelLexChainAC = new Modeler() {
-		@Override
-		public Solver model(int n, int[][] domains, THashMap<int[], IntVar> map, Object parameters) {
-			Solver s = new Solver("LexChain");
-			IntVar[] X = new IntVar[n / 3];
-			for (int i = 0; i < n / 3; i++) {
-				X[i] = VF.enumerated("X_" + i, domains[i], s);
-				if (map != null) map.put(domains[i], X[i]);
-			}
-			IntVar[] Y = new IntVar[n / 3];
-			for (int i = n / 3; i < 2 * n / 3; i++) {
-				Y[i - n / 3] = VF.enumerated("Y_" + i, domains[i], s);
-				if (map != null) map.put(domains[i], Y[i - n / 3]);
-			}
-			IntVar[] Z = new IntVar[n / 3];
-			for (int i = 2 * n / 3; i < n; i++) {
-				Z[i - 2 * n / 3] = VF.enumerated("Z_" + i, domains[i], s);
-				if (map != null) map.put(domains[i], Z[i - 2 * n / 3]);
-			}
-			Constraint ctr = (Boolean) parameters?ICF.lex_chain_less(X,Y,Z):ICF.lex_chain_less_eq(X,Y,Z);
-			s.post(ctr);
-			s.set(ISF.random_value(ArrayUtils.append(X, Y, Z)));
-			return s;
-		}
-		@Override
-		public String name() {
-			return "modelLexChainAC";
-		}
-	};
-
-	Modeler modelNthBC = new Modeler() {
-		@Override
-		public Solver model(int n, int[][] domains, THashMap<int[], IntVar> map, Object parameters) {
-			Solver s = new Solver("Element_" + n);
-			IntVar[] vars = new IntVar[n];
-			for (int i = 0; i < vars.length; i++) {
-				vars[i] = VF.bounded("v_" + i, domains[i][0], domains[i][domains[i].length - 1], s);
-				if (map != null) map.put(domains[i], vars[i]);
-			}
-			s.post(ICF.element(vars[0], new int[]{-2, 0, 1, -1, 0, 4}, vars[1], 0, "detect"));
-			s.set(ISF.random_bound(vars));
-			return s;
-		}
-		@Override
-		public String name() {
-			return "modelNthBC";
-		}
-	};
-
-	Modeler modelAmongBC = new Modeler() {
-		@Override
-		public Solver model(int n, int[][] domains, THashMap<int[], IntVar> map, Object parameters) {
-			Solver s = new Solver("Among");
-			IntVar[] vars = new IntVar[n - 1];
-			for (int i = 0; i < vars.length; i++) {
-				vars[i] = VF.bounded("v_" + i, domains[i][0], domains[i][domains[i].length - 1], s);
-				if (map != null) map.put(domains[i], vars[i]);
-			}
-			IntVar occVar = VF.enumerated("ovar", domains[n - 1][0], domains[n - 1][domains[n - 1].length - 1], s);
-			if (map != null) map.put(domains[n - 1], occVar);
-			int[] params = (int[]) parameters;
-			s.post(ICF.among(occVar, vars, params));
-			s.set(ISF.random_bound(vars));
-			return s;
-		}
-		@Override
-		public String name() {
-			return "modelAmongBC";
-		}
-	};
-
-	Modeler modelAmongAC = new Modeler() {
-		@Override
-		public Solver model(int n, int[][] domains, THashMap<int[], IntVar> map, Object parameters) {
-			Solver s = new Solver("Among");
-			IntVar[] vars = new IntVar[n - 1];
-			for (int i = 0; i < vars.length; i++) {
-				vars[i] = VF.enumerated("v_" + i, domains[i], s);
-				if (map != null) map.put(domains[i], vars[i]);
-			}
-			IntVar occVar = VF.enumerated("ovar", domains[n - 1], s);
-			if (map != null) map.put(domains[n - 1], occVar);
-			int[] params = (int[]) parameters;
-			s.post(ICF.among(occVar, vars, params));
-			s.set(ISF.random_value(vars));
-			return s;
-		}
-		@Override
-		public String name() {
-			return "modelAmongAC";
-		}
-	};
-
-	Modeler modelNValues = new Modeler() {
-		@Override
-		public Solver model(int n, int[][] domains, THashMap<int[], IntVar> map, Object parameters) {
-			Solver s = new Solver("modelNValues_" + n);
-			IntVar[] vars = new IntVar[n];
-			IntVar[] decvars = new IntVar[n - 1];
-			for (int i = 0; i < n; i++) {
-				vars[i] = VF.enumerated("v_" + i, domains[i], s);
-				if (map != null) map.put(domains[i], vars[i]);
-				if (i < n - 1) {
-					decvars[i] = vars[i];
-				}
-			}
-			s.post(ICF.nvalues(decvars, vars[n - 1], (String[]) parameters));
-			s.set(ISF.random_value(vars));
-			return s;
-		}
-		@Override
-		public String name() {
-			return "modelNValues";
-		}
-	};
-
-	Modeler modelGCC_alldiff = new Modeler() {
-		@Override
-		public Solver model(int n, int[][] domains, THashMap<int[], IntVar> map, Object parameters) {
-			Solver s = new Solver("modelGCC_Fast_" + n);
-			IntVar[] vars = new IntVar[n];
-			TIntArrayList vals = new TIntArrayList();
-			for (int i = 0; i < n; i++) {
-				vars[i] = VF.enumerated("v_" + i, domains[i], s);
-				for (int j : domains[i]) {
-					if (!vals.contains(j)) {
-						vals.add(j);
-					}
-				}
-				if (map != null) map.put(domains[i], vars[i]);
-			}
-			int[] values = vals.toArray();
-			IntVar[] cards = VF.boolArray("cards", values.length, s);
-			s.post(ICF.global_cardinality(vars, values, cards, false));
-			s.set(ISF.random_value(vars));
-			return s;
-		}
-		@Override
-		public String name() {
-			return "modelGCC_alldiff";
-		}
-	};
-
-	Modeler modelTree = new Modeler() {
-		@Override
-		public Solver model(int n, int[][] domains, THashMap<int[], IntVar> map, Object parameters) {
-			Solver s = new Solver("tree_" + n);
-			IntVar[] vars = new IntVar[n];
-			IntVar[] succs = new IntVar[n - 1];
-			for (int i = 0; i < n; i++) {
-				vars[i] = VF.enumerated("v_" + i, domains[i], s);
-				if (i < n - 1) {
-					succs[i] = vars[i];
-				}
-				if (map != null) map.put(domains[i], vars[i]);
-			}
-			IntVar nbRoots = vars[n - 1];
-			s.post(ICF.tree(succs, nbRoots, 0));
-			s.set(ISF.random_value(vars));
-			return s;
-		}
-		@Override
-		public String name() {
-			return "modelTree";
-		}
-	};
-
-	Modeler modelCircuit = new Modeler() {
-		@Override
-		public Solver model(int n, int[][] domains, THashMap<int[], IntVar> map, Object parameters) {
-			Solver s = new Solver("circuit_" + n);
-			IntVar[] vars = new IntVar[n];
-			for (int i = 0; i < n; i++) {
-				vars[i] = VF.enumerated("v_" + i, domains[i], s);
-				if (map != null) map.put(domains[i], vars[i]);
-			}
-			s.post(ICF.circuit(vars, 0));
-			s.set(ISF.random_value(vars));
-			return s;
-		}
-		@Override
-		public String name() {
-			return "modelCircuit";
-		}
-	};
-
-	Modeler modelPath = new Modeler() {
-		@Override
-		public Solver model(int n, int[][] domains, THashMap<int[], IntVar> map, Object parameters) {
-			Solver s = new Solver("path_" + n);
-			IntVar[] vars = new IntVar[n-2];
-			for (int i = 0; i < n-2; i++) {
-				vars[i] = VF.enumerated("v_" + i, domains[i], s);
-				if (map != null) map.put(domains[i], vars[i]);
-			}
-			IntVar from = VF.enumerated("v_" + (n-2), domains[n-2], s);
-			if (map != null) map.put(domains[n-2], from);
-			IntVar to = VF.enumerated("v_" + (n-1), domains[n-1], s);
-			if (map != null) map.put(domains[n-1], to);
-			s.post(ICF.path(vars, from, to, 0));
-			s.set(ISF.random_value(ArrayUtils.append(vars,new IntVar[]{from,to})));
-			return s;
-		}
-		@Override
-		public String name() {
-			return "modelPath";
-		}
-	};
-
-	Modeler modelSubcircuit = new Modeler() {
-		@Override
-		public Solver model(int n, int[][] domains, THashMap<int[], IntVar> map, Object parameters) {
-			Solver s = new Solver("subcircuit_" + n);
-			IntVar[] vars = new IntVar[n];
-			for (int i = 0; i < n; i++) {
-				vars[i] = VF.enumerated("v_" + i, domains[i], s);
-				if (map != null) map.put(domains[i], vars[i]);
-			}
-			s.post(ICF.subcircuit(vars, 0, VF.bounded("length", 0, vars.length - 1, s)));
-			s.set(ISF.random_value(vars));
-			return s;
-		}
-		@Override
-		public String name() {
-			return "modelSubcircuit";
-		}
-	};
-
-	Modeler modelDiffn = new Modeler() {
-		@Override
-		public Solver model(int n, int[][] domains, THashMap<int[], IntVar> map, Object parameters) {
-			Solver s = new Solver("diffn_" + n);
-			IntVar[] vars = new IntVar[n];
-			if (n % 4 != 0) {
-				throw new UnsupportedOperationException();
-			}
-			int k = n / 4;
-			IntVar[] x = new IntVar[k];
-			IntVar[] y = new IntVar[k];
-			IntVar[] dx = new IntVar[k];
-			IntVar[] dy = new IntVar[k];
-			for (int i = 0; i < n; i++) {
-				vars[i] = VF.enumerated("v_" + i, domains[i], s);
-				if (map != null) map.put(domains[i], vars[i]);
-			}
-			for (int i = 0; i < k; i++) {
-				x[i] = vars[i];
-				y[i] = vars[i + k];
-				dx[i] = vars[i + 2 * k];
-				dy[i] = vars[i + 3 * k];
-			}
-			s.post(ICF.diffn(x, y, dx, dy,true));
-			s.set(ISF.random_bound(vars));
-			return s;
-		}
-		@Override
-		public String name() {
-			return "modelDiffn";
-		}
-	};
-
-	Modeler modelCumulative = new Modeler() {
-		@Override
-		public Solver model(int n, int[][] domains, THashMap<int[], IntVar> map, Object parameters) {
-			Solver solver = new Solver("Cumulative_" + n);
-			IntVar[] vars = new IntVar[n];
-			if (n % 4 != 1) {
-				throw new UnsupportedOperationException();
-			}
-			int k = n / 4;
-			IntVar[] h = new IntVar[k];
-			Task[] tasks = new Task[k];
-			for (int i = 0; i < n; i++) {
-				vars[i] = VF.enumerated("v_" + i, domains[i], solver);
-				if (map != null) map.put(domains[i], vars[i]);
-			}
-			for (int i = 0; i < k; i++) {
-				tasks[i] = VF.task(vars[i], vars[i + k], vars[i + 2 * k]);
-				h[i] = vars[i + 3 * k];
-			}
-			IntVar capa = vars[vars.length - 1];
-			solver.post(ICF.cumulative(tasks, h, capa, true));
-			solver.set(ISF.random_bound(vars));
-			return solver;
-		}
-
-		@Override
-		public String name() {
-			return "modelCumulative";
-		}
-	};
-=======
     Solver model(int n, int[][] domains, THashMap<int[], IntVar> map, Object parameters);
 
     String name();
@@ -685,24 +57,17 @@
         @Override
         public Solver model(int n, int[][] domains, THashMap<int[], IntVar> map, Object parameters) {
             Solver s = new Solver("EqAC_" + n);
-            IEnvironment env = s.getEnvironment();
-
             IntVar[] vars = new IntVar[n];
             try {
                 for (int i = 0; i < vars.length; i++) {
-                    vars[i] = VariableFactory.enumerated("v_" + i, domains[i], s);
+                    vars[i] = VF.enumerated("v_" + i, domains[i], s);
                     if (map != null) map.put(domains[i], vars[i]);
                 }
             } catch (ArrayIndexOutOfBoundsException ce) {
                 System.out.printf("");
             }
-            Constraint ctr = IntConstraintFactory.arithm(vars[0], "=", vars[1]);
-            Constraint[] ctrs = new Constraint[]{ctr};
-
-            AbstractStrategy strategy = IntStrategyFactory.lexico_LB(vars);
-            s.post(ctrs);
-            s.set(strategy);
-
+            s.post(ICF.arithm(vars[0], "=", vars[1]));
+            s.set(ISF.random_value(vars));
             return s;
         }
 
@@ -716,25 +81,17 @@
         @Override
         public Solver model(int n, int[][] domains, THashMap<int[], IntVar> map, Object parameters) {
             Solver s = new Solver("InverseChannelingAC_" + n);
-            IEnvironment env = s.getEnvironment();
-
             IntVar[] X = new IntVar[n / 2];
             IntVar[] Y = new IntVar[n / 2];
             for (int i = 0; i < n / 2; i++) {
-                X[i] = VariableFactory.enumerated("X_" + i, domains[i], s);
+                X[i] = VF.enumerated("X_" + i, domains[i], s);
                 if (map != null) map.put(domains[i], X[i]);
-                Y[i] = VariableFactory.enumerated("Y_" + i, domains[i + (n / 2)], s);
+                Y[i] = VF.enumerated("Y_" + i, domains[i + (n / 2)], s);
                 if (map != null) map.put(domains[i + (n / 2)], Y[i]);
             }
             IntVar[] allvars = ArrayUtils.append(X, Y);
-
-            Constraint ctr = IntConstraintFactory.inverse_channeling(X, Y, 0, 0);
-            Constraint[] ctrs = new Constraint[]{ctr};
-
-            AbstractStrategy strategy = IntStrategyFactory.lexico_LB(allvars);
-            s.post(ctrs);
-            s.set(strategy);
-
+            s.post(ICF.inverse_channeling(X, Y, 0, 0));
+            s.set(ISF.random_value(allvars));
             return s;
         }
 
@@ -748,7 +105,6 @@
         @Override
         public Solver model(int n, int[][] domains, THashMap<int[], IntVar> map, Object parameters) {
             Solver s = new Solver("InverseChannelingBC_" + n);
-            IEnvironment env = s.getEnvironment();
             for (int i = 0; i < domains.length; i++) {
                 int m = domains[i][0];
                 int M = domains[i][domains[i].length - 1];
@@ -757,25 +113,18 @@
                     domains[i][j] = j + m;
                 }
             }
-
             IntVar[] X = new IntVar[n / 2];
             IntVar[] Y = new IntVar[n / 2];
             int off = n / 2;
             for (int i = 0; i < n / 2; i++) {
-                X[i] = VariableFactory.bounded("X_" + i, domains[i][0], domains[i][domains[i].length - 1], s);
+                X[i] = VF.bounded("X_" + i, domains[i][0], domains[i][domains[i].length - 1], s);
                 if (map != null) map.put(domains[i], X[i]);
-                Y[i] = VariableFactory.bounded("Y_" + i, domains[i + off][0], domains[i + off][domains[i + off].length - 1], s);
+                Y[i] = VF.bounded("Y_" + i, domains[i + off][0], domains[i + off][domains[i + off].length - 1], s);
                 if (map != null) map.put(domains[i + (n / 2)], Y[i]);
             }
             IntVar[] allvars = ArrayUtils.append(X, Y);
-
-            Constraint ctr = IntConstraintFactory.inverse_channeling(X, Y, 0, 0);
-            Constraint[] ctrs = new Constraint[]{ctr};
-
-            AbstractStrategy strategy = IntStrategyFactory.lexico_LB(allvars);
-            s.post(ctrs);
-            s.set(strategy);
-
+            s.post(ICF.inverse_channeling(X, Y, 0, 0));
+            s.set(ISF.random_bound(allvars));
             return s;
         }
 
@@ -789,20 +138,13 @@
         @Override
         public Solver model(int n, int[][] domains, THashMap<int[], IntVar> map, Object parameters) {
             Solver s = new Solver("NeqAC_" + n);
-            IEnvironment env = s.getEnvironment();
-
-            IntVar[] vars = new IntVar[n];
-            for (int i = 0; i < vars.length; i++) {
-                vars[i] = VariableFactory.enumerated("v_" + i, domains[i], s);
-                if (map != null) map.put(domains[i], vars[i]);
-            }
-            Constraint ctr = IntConstraintFactory.arithm(vars[0], "!=", vars[1]);
-            Constraint[] ctrs = new Constraint[]{ctr};
-
-            AbstractStrategy strategy = IntStrategyFactory.lexico_LB(vars);
-            s.post(ctrs);
-            s.set(strategy);
-
+            IntVar[] vars = new IntVar[n];
+            for (int i = 0; i < vars.length; i++) {
+                vars[i] = VF.enumerated("v_" + i, domains[i], s);
+                if (map != null) map.put(domains[i], vars[i]);
+            }
+            s.post(ICF.arithm(vars[0], "!=", vars[1]));
+            s.set(ISF.random_value(vars));
             return s;
         }
 
@@ -816,19 +158,13 @@
         @Override
         public Solver model(int n, int[][] domains, THashMap<int[], IntVar> map, Object parameters) {
             Solver s = new Solver("AllDiffAC_" + n);
-            IEnvironment env = s.getEnvironment();
-
-            IntVar[] vars = new IntVar[n];
-            for (int i = 0; i < vars.length; i++) {
-                vars[i] = VariableFactory.enumerated("v_" + i, domains[i], s);
-                if (map != null) map.put(domains[i], vars[i]);
-            }
-            Constraint ctr = IntConstraintFactory.alldifferent(vars, "AC");
-            Constraint[] ctrs = new Constraint[]{ctr};
-
-            AbstractStrategy strategy = IntStrategyFactory.lexico_LB(vars);
-            s.post(ctrs);
-            s.set(strategy);
+            IntVar[] vars = new IntVar[n];
+            for (int i = 0; i < vars.length; i++) {
+                vars[i] = VF.enumerated("v_" + i, domains[i], s);
+                if (map != null) map.put(domains[i], vars[i]);
+            }
+            s.post(ICF.alldifferent(vars, "AC"));
+            s.set(ISF.random_value(vars));
             return s;
         }
 
@@ -842,19 +178,13 @@
         @Override
         public Solver model(int n, int[][] domains, THashMap<int[], IntVar> map, Object parameters) {
             Solver s = new Solver("AllDiffBC_" + n);
-            IEnvironment env = s.getEnvironment();
-
-            IntVar[] vars = new IntVar[n];
-            for (int i = 0; i < vars.length; i++) {
-                vars[i] = VariableFactory.bounded("v_" + i, domains[i][0], domains[i][domains[i].length - 1], s);
-                if (map != null) map.put(domains[i], vars[i]);
-            }
-            Constraint ctr = IntConstraintFactory.alldifferent(vars, "BC");
-            Constraint[] ctrs = new Constraint[]{ctr};
-
-            AbstractStrategy strategy = IntStrategyFactory.lexico_LB(vars);
-            s.post(ctrs);
-            s.set(strategy);
+            IntVar[] vars = new IntVar[n];
+            for (int i = 0; i < vars.length; i++) {
+                vars[i] = VF.bounded("v_" + i, domains[i][0], domains[i][domains[i].length - 1], s);
+                if (map != null) map.put(domains[i], vars[i]);
+            }
+            s.post(ICF.alldifferent(vars, "BC"));
+            s.set(ISF.random_bound(vars));
             return s;
         }
 
@@ -868,19 +198,13 @@
         @Override
         public Solver model(int n, int[][] domains, THashMap<int[], IntVar> map, Object parameters) {
             Solver s = new Solver("AllDiffGRAPH_" + n);
-            IEnvironment env = s.getEnvironment();
-
-            IntVar[] vars = new IntVar[n];
-            for (int i = 0; i < vars.length; i++) {
-                vars[i] = VariableFactory.enumerated("v_" + i, domains[i], s);
-                if (map != null) map.put(domains[i], vars[i]);
-            }
-            Constraint ctr = IntConstraintFactory.alldifferent(vars, "AC");
-            Constraint[] ctrs = new Constraint[]{ctr};
-
-            AbstractStrategy strategy = IntStrategyFactory.lexico_LB(vars);
-            s.post(ctrs);
-            s.set(strategy);
+            IntVar[] vars = new IntVar[n];
+            for (int i = 0; i < vars.length; i++) {
+                vars[i] = VF.enumerated("v_" + i, domains[i], s);
+                if (map != null) map.put(domains[i], vars[i]);
+            }
+            s.post(ICF.alldifferent(vars, "AC"));
+            s.set(ISF.random_value(vars));
             return s;
         }
 
@@ -894,19 +218,13 @@
         @Override
         public Solver model(int n, int[][] domains, THashMap<int[], IntVar> map, Object parameters) {
             Solver s = new Solver("AllDiffGRAPH_" + n);
-            IEnvironment env = s.getEnvironment();
-
-            IntVar[] vars = new IntVar[n];
-            for (int i = 0; i < vars.length; i++) {
-                vars[i] = VariableFactory.bounded("v_" + i, domains[i][0], domains[i][domains[i].length - 1], s);
-                if (map != null) map.put(domains[i], vars[i]);
-            }
-            Constraint ctr = IntConstraintFactory.alldifferent(vars, "AC");
-            Constraint[] ctrs = new Constraint[]{ctr};
-
-            AbstractStrategy strategy = IntStrategyFactory.lexico_LB(vars);
-            s.post(ctrs);
-            s.set(strategy);
+            IntVar[] vars = new IntVar[n];
+            for (int i = 0; i < vars.length; i++) {
+                vars[i] = VF.bounded("v_" + i, domains[i][0], domains[i][domains[i].length - 1], s);
+                if (map != null) map.put(domains[i], vars[i]);
+            }
+            s.post(ICF.alldifferent(vars, "AC"));
+            s.set(ISF.random_bound(vars));
             return s;
         }
 
@@ -920,27 +238,21 @@
         @Override
         public Solver model(int n, int[][] domains, THashMap<int[], IntVar> map, Object parameters) {
             Solver s = new Solver("GCC_" + n);
-            IEnvironment env = s.getEnvironment();
-
             boolean closed = (Boolean) parameters;
             IntVar[] vars = new IntVar[n / 2];
             for (int i = 0; i < vars.length; i++) {
-                vars[i] = VariableFactory.enumerated("v_" + i, domains[i], s);
+                vars[i] = VF.enumerated("v_" + i, domains[i], s);
                 if (map != null) map.put(domains[i], vars[i]);
             }
             int[] values = new int[n / 2];
             IntVar[] cards = new IntVar[n / 2];
             for (int i = 0; i < cards.length; i++) {
                 values[i] = i;
-                cards[i] = VariableFactory.enumerated("c_" + i, domains[i + n / 2], s);
+                cards[i] = VF.enumerated("c_" + i, domains[i + n / 2], s);
                 if (map != null) map.put(domains[i + n / 2], cards[i]);
             }
-            Constraint ctr = IntConstraintFactory.global_cardinality(vars, values, cards, closed);
-            Constraint[] ctrs = new Constraint[]{ctr};
-
-            AbstractStrategy strategy = IntStrategyFactory.lexico_LB(vars);
-            s.post(ctrs);
-            s.set(strategy);
+            s.post(ICF.global_cardinality(vars, values, cards, closed));
+            s.set(ISF.random_value(vars));
             return s;
         }
 
@@ -954,19 +266,13 @@
         @Override
         public Solver model(int n, int[][] domains, THashMap<int[], IntVar> map, Object parameters) {
             Solver s = new Solver("Times_" + n);
-            IEnvironment env = s.getEnvironment();
-
-            IntVar[] vars = new IntVar[n];
-            for (int i = 0; i < vars.length; i++) {
-                vars[i] = VariableFactory.enumerated("v_" + i, domains[i], s);
-                if (map != null) map.put(domains[i], vars[i]);
-            }
-            Constraint ctr = IntConstraintFactory.times(vars[0], vars[1], vars[2]);
-            Constraint[] ctrs = new Constraint[]{ctr};
-
-            AbstractStrategy strategy = IntStrategyFactory.lexico_LB(vars);
-            s.post(ctrs);
-            s.set(strategy);
+            IntVar[] vars = new IntVar[n];
+            for (int i = 0; i < vars.length; i++) {
+                vars[i] = VF.enumerated("v_" + i, domains[i], s);
+                if (map != null) map.put(domains[i], vars[i]);
+            }
+            s.post(ICF.times(vars[0], vars[1], vars[2]));
+            s.set(ISF.random_value(vars));
             return s;
         }
 
@@ -980,19 +286,13 @@
         @Override
         public Solver model(int n, int[][] domains, THashMap<int[], IntVar> map, Object parameters) {
             Solver s = new Solver("Absolute_" + n);
-            IEnvironment env = s.getEnvironment();
-
-            IntVar[] vars = new IntVar[n];
-            for (int i = 0; i < vars.length; i++) {
-                vars[i] = VariableFactory.enumerated("v_" + i, domains[i], s);
-                if (map != null) map.put(domains[i], vars[i]);
-            }
-            Constraint ctr = IntConstraintFactory.absolute(vars[0], vars[1]);
-            Constraint[] ctrs = new Constraint[]{ctr};
-
-            AbstractStrategy strategy = IntStrategyFactory.lexico_LB(vars);
-            s.post(ctrs);
-            s.set(strategy);
+            IntVar[] vars = new IntVar[n];
+            for (int i = 0; i < vars.length; i++) {
+                vars[i] = VF.enumerated("v_" + i, domains[i], s);
+                if (map != null) map.put(domains[i], vars[i]);
+            }
+            s.post(ICF.absolute(vars[0], vars[1]));
+            s.set(ISF.random_bound(vars));
             return s;
         }
 
@@ -1006,14 +306,12 @@
         @Override
         public Solver model(int n, int[][] domains, THashMap<int[], IntVar> map, Object parameters) {
             Solver s = new Solver("Count");
-            IEnvironment env = s.getEnvironment();
-
             IntVar[] vars = new IntVar[n - 1];
             for (int i = 0; i < vars.length; i++) {
-                vars[i] = VariableFactory.bounded("v_" + i, domains[i][0], domains[i][domains[i].length - 1], s);
-                if (map != null) map.put(domains[i], vars[i]);
-            }
-            IntVar occVar = VariableFactory.bounded("ovar", domains[n - 1][0], domains[n - 1][domains[n - 1].length - 1], s);
+                vars[i] = VF.bounded("v_" + i, domains[i][0], domains[i][domains[i].length - 1], s);
+                if (map != null) map.put(domains[i], vars[i]);
+            }
+            IntVar occVar = VF.bounded("ovar", domains[n - 1][0], domains[n - 1][domains[n - 1].length - 1], s);
             if (map != null) map.put(domains[n - 1], occVar);
             int[] params = (int[]) parameters;
             String ro = "=";
@@ -1025,14 +323,12 @@
                     ro = ">=";
                     break;
             }
-            IntVar tmp = VariableFactory.bounded("occ", 0, vars.length, s);
-            Constraint link = IntConstraintFactory.arithm(tmp, ro, occVar);
-            Constraint ctr = IntConstraintFactory.count(params[1], vars, tmp);
-            Constraint[] ctrs = new Constraint[]{ctr, link};
-
-            AbstractStrategy strategy = IntStrategyFactory.lexico_LB(vars);
-            s.post(ctrs);
-            s.set(strategy);
+            IntVar tmp = VF.bounded("occ", 0, vars.length, s);
+            s.post(
+                    ICF.arithm(tmp, ro, occVar),
+                    ICF.count(params[1], vars, tmp)
+            );
+            s.set(ISF.random_bound(vars));
             return s;
         }
 
@@ -1046,14 +342,12 @@
         @Override
         public Solver model(int n, int[][] domains, THashMap<int[], IntVar> map, Object parameters) {
             Solver s = new Solver("Count");
-            IEnvironment env = s.getEnvironment();
-
             IntVar[] vars = new IntVar[n - 1];
             for (int i = 0; i < vars.length; i++) {
-                vars[i] = VariableFactory.enumerated("v_" + i, domains[i], s);
-                if (map != null) map.put(domains[i], vars[i]);
-            }
-            IntVar occVar = VariableFactory.enumerated("ovar", domains[n - 1], s);
+                vars[i] = VF.enumerated("v_" + i, domains[i], s);
+                if (map != null) map.put(domains[i], vars[i]);
+            }
+            IntVar occVar = VF.enumerated("ovar", domains[n - 1], s);
             if (map != null) map.put(domains[n - 1], occVar);
             int[] params = (int[]) parameters;
             String ro = "=";
@@ -1065,14 +359,12 @@
                     ro = ">=";
                     break;
             }
-            IntVar tmp = VariableFactory.bounded("occ", 0, vars.length, s);
-            Constraint link = IntConstraintFactory.arithm(tmp, ro, occVar);
-            Constraint ctr = IntConstraintFactory.count(params[1], vars, tmp);
-            Constraint[] ctrs = new Constraint[]{ctr, link};
-
-            AbstractStrategy strategy = IntStrategyFactory.lexico_LB(vars);
-            s.post(ctrs);
-            s.set(strategy);
+            IntVar tmp = VF.bounded("occ", 0, vars.length, s);
+            s.post(
+                    ICF.count(params[1], vars, tmp),
+                    ICF.arithm(tmp, ro, occVar)
+            );
+            s.set(ISF.random_bound(vars));
             return s;
         }
 
@@ -1086,24 +378,19 @@
         @Override
         public Solver model(int n, int[][] domains, THashMap<int[], IntVar> map, Object parameters) {
             Solver s = new Solver("Lex");
-            IEnvironment env = s.getEnvironment();
-
             IntVar[] X = new IntVar[n / 2];
             for (int i = 0; i < n / 2; i++) {
-                X[i] = VariableFactory.enumerated("X_" + i, domains[i], s);
+                X[i] = VF.enumerated("X_" + i, domains[i], s);
                 if (map != null) map.put(domains[i], X[i]);
             }
             IntVar[] Y = new IntVar[n / 2];
             for (int i = n / 2; i < n; i++) {
-                Y[i - n / 2] = VariableFactory.enumerated("Y_" + i, domains[i], s);
+                Y[i - n / 2] = VF.enumerated("Y_" + i, domains[i], s);
                 if (map != null) map.put(domains[i], Y[i - n / 2]);
             }
             Constraint ctr = (Boolean) parameters ? ICF.lex_less(X, Y) : ICF.lex_less_eq(X, Y);
-            Constraint[] ctrs = new Constraint[]{ctr};
-
-            AbstractStrategy strategy = IntStrategyFactory.lexico_LB(ArrayUtils.append(X, Y));
-            s.post(ctrs);
-            s.set(strategy);
+            s.post(ctr);
+            s.set(ISF.random_value(ArrayUtils.append(X, Y)));
             return s;
         }
 
@@ -1117,28 +404,24 @@
         @Override
         public Solver model(int n, int[][] domains, THashMap<int[], IntVar> map, Object parameters) {
             Solver s = new Solver("LexChain");
-
             IntVar[] X = new IntVar[n / 3];
             for (int i = 0; i < n / 3; i++) {
-                X[i] = VariableFactory.enumerated("X_" + i, domains[i], s);
+                X[i] = VF.enumerated("X_" + i, domains[i], s);
                 if (map != null) map.put(domains[i], X[i]);
             }
             IntVar[] Y = new IntVar[n / 3];
             for (int i = n / 3; i < 2 * n / 3; i++) {
-                Y[i - n / 3] = VariableFactory.enumerated("Y_" + i, domains[i], s);
+                Y[i - n / 3] = VF.enumerated("Y_" + i, domains[i], s);
                 if (map != null) map.put(domains[i], Y[i - n / 3]);
             }
             IntVar[] Z = new IntVar[n / 3];
             for (int i = 2 * n / 3; i < n; i++) {
-                Z[i - 2 * n / 3] = VariableFactory.enumerated("Z_" + i, domains[i], s);
+                Z[i - 2 * n / 3] = VF.enumerated("Z_" + i, domains[i], s);
                 if (map != null) map.put(domains[i], Z[i - 2 * n / 3]);
             }
             Constraint ctr = (Boolean) parameters ? ICF.lex_chain_less(X, Y, Z) : ICF.lex_chain_less_eq(X, Y, Z);
-            Constraint[] ctrs = new Constraint[]{ctr};
-
-            AbstractStrategy strategy = IntStrategyFactory.lexico_LB(ArrayUtils.append(X, Y, Z));
-            s.post(ctrs);
-            s.set(strategy);
+            s.post(ctr);
+            s.set(ISF.random_value(ArrayUtils.append(X, Y, Z)));
             return s;
         }
 
@@ -1152,19 +435,13 @@
         @Override
         public Solver model(int n, int[][] domains, THashMap<int[], IntVar> map, Object parameters) {
             Solver s = new Solver("Element_" + n);
-            IEnvironment env = s.getEnvironment();
-
-            IntVar[] vars = new IntVar[n];
-            for (int i = 0; i < vars.length; i++) {
-                vars[i] = VariableFactory.bounded("v_" + i, domains[i][0], domains[i][domains[i].length - 1], s);
-                if (map != null) map.put(domains[i], vars[i]);
-            }
-            Constraint ctr = IntConstraintFactory.element(vars[0], new int[]{-2, 0, 1, -1, 0, 4}, vars[1], 0, "detect");
-            Constraint[] ctrs = new Constraint[]{ctr};
-
-            AbstractStrategy strategy = IntStrategyFactory.lexico_LB(vars);
-            s.post(ctrs);
-            s.set(strategy);
+            IntVar[] vars = new IntVar[n];
+            for (int i = 0; i < vars.length; i++) {
+                vars[i] = VF.bounded("v_" + i, domains[i][0], domains[i][domains[i].length - 1], s);
+                if (map != null) map.put(domains[i], vars[i]);
+            }
+            s.post(ICF.element(vars[0], new int[]{-2, 0, 1, -1, 0, 4}, vars[1], 0, "detect"));
+            s.set(ISF.random_bound(vars));
             return s;
         }
 
@@ -1178,22 +455,16 @@
         @Override
         public Solver model(int n, int[][] domains, THashMap<int[], IntVar> map, Object parameters) {
             Solver s = new Solver("Among");
-            IEnvironment env = s.getEnvironment();
-
             IntVar[] vars = new IntVar[n - 1];
             for (int i = 0; i < vars.length; i++) {
-                vars[i] = VariableFactory.bounded("v_" + i, domains[i][0], domains[i][domains[i].length - 1], s);
-                if (map != null) map.put(domains[i], vars[i]);
-            }
-            IntVar occVar = VariableFactory.enumerated("ovar", domains[n - 1][0], domains[n - 1][domains[n - 1].length - 1], s);
+                vars[i] = VF.bounded("v_" + i, domains[i][0], domains[i][domains[i].length - 1], s);
+                if (map != null) map.put(domains[i], vars[i]);
+            }
+            IntVar occVar = VF.enumerated("ovar", domains[n - 1][0], domains[n - 1][domains[n - 1].length - 1], s);
             if (map != null) map.put(domains[n - 1], occVar);
             int[] params = (int[]) parameters;
-            Constraint ctr = IntConstraintFactory.among(occVar, vars, params);
-            Constraint[] ctrs = new Constraint[]{ctr};
-
-            AbstractStrategy strategy = IntStrategyFactory.lexico_LB(vars);
-            s.post(ctrs);
-            s.set(strategy);
+            s.post(ICF.among(occVar, vars, params));
+            s.set(ISF.random_bound(vars));
             return s;
         }
 
@@ -1207,22 +478,16 @@
         @Override
         public Solver model(int n, int[][] domains, THashMap<int[], IntVar> map, Object parameters) {
             Solver s = new Solver("Among");
-            IEnvironment env = s.getEnvironment();
-
             IntVar[] vars = new IntVar[n - 1];
             for (int i = 0; i < vars.length; i++) {
-                vars[i] = VariableFactory.enumerated("v_" + i, domains[i], s);
-                if (map != null) map.put(domains[i], vars[i]);
-            }
-            IntVar occVar = VariableFactory.enumerated("ovar", domains[n - 1], s);
+                vars[i] = VF.enumerated("v_" + i, domains[i], s);
+                if (map != null) map.put(domains[i], vars[i]);
+            }
+            IntVar occVar = VF.enumerated("ovar", domains[n - 1], s);
             if (map != null) map.put(domains[n - 1], occVar);
             int[] params = (int[]) parameters;
-            Constraint ctr = IntConstraintFactory.among(occVar, vars, params);
-            Constraint[] ctrs = new Constraint[]{ctr};
-
-            AbstractStrategy strategy = IntStrategyFactory.lexico_LB(vars);
-            s.post(ctrs);
-            s.set(strategy);
+            s.post(ICF.among(occVar, vars, params));
+            s.set(ISF.random_value(vars));
             return s;
         }
 
@@ -1236,23 +501,17 @@
         @Override
         public Solver model(int n, int[][] domains, THashMap<int[], IntVar> map, Object parameters) {
             Solver s = new Solver("modelNValues_" + n);
-            IEnvironment env = s.getEnvironment();
-
             IntVar[] vars = new IntVar[n];
             IntVar[] decvars = new IntVar[n - 1];
             for (int i = 0; i < n; i++) {
-                vars[i] = VariableFactory.enumerated("v_" + i, domains[i], s);
+                vars[i] = VF.enumerated("v_" + i, domains[i], s);
                 if (map != null) map.put(domains[i], vars[i]);
                 if (i < n - 1) {
                     decvars[i] = vars[i];
                 }
             }
-            Constraint ctr = IntConstraintFactory.nvalues(decvars, vars[n - 1], (String[]) parameters);
-            Constraint[] ctrs = new Constraint[]{ctr};
-
-            AbstractStrategy strategy = IntStrategyFactory.lexico_LB(vars);
-            s.post(ctrs);
-            s.set(strategy);
+            s.post(ICF.nvalues(decvars, vars[n - 1], (String[]) parameters));
+            s.set(ISF.random_value(vars));
             return s;
         }
 
@@ -1266,12 +525,10 @@
         @Override
         public Solver model(int n, int[][] domains, THashMap<int[], IntVar> map, Object parameters) {
             Solver s = new Solver("modelGCC_Fast_" + n);
-            IEnvironment env = s.getEnvironment();
-
             IntVar[] vars = new IntVar[n];
             TIntArrayList vals = new TIntArrayList();
             for (int i = 0; i < n; i++) {
-                vars[i] = VariableFactory.enumerated("v_" + i, domains[i], s);
+                vars[i] = VF.enumerated("v_" + i, domains[i], s);
                 for (int j : domains[i]) {
                     if (!vals.contains(j)) {
                         vals.add(j);
@@ -1280,14 +537,9 @@
                 if (map != null) map.put(domains[i], vars[i]);
             }
             int[] values = vals.toArray();
-            IntVar[] cards = VariableFactory.boolArray("cards", values.length, s);
-
-            Constraint ctr = IntConstraintFactory.global_cardinality(vars, values, cards, false);
-            Constraint[] ctrs = new Constraint[]{ctr};
-
-            AbstractStrategy strategy = IntStrategyFactory.lexico_LB(vars);
-            s.post(ctrs);
-            s.set(strategy);
+            IntVar[] cards = VF.boolArray("cards", values.length, s);
+            s.post(ICF.global_cardinality(vars, values, cards, false));
+            s.set(ISF.random_value(vars));
             return s;
         }
 
@@ -1301,24 +553,18 @@
         @Override
         public Solver model(int n, int[][] domains, THashMap<int[], IntVar> map, Object parameters) {
             Solver s = new Solver("tree_" + n);
-            IEnvironment env = s.getEnvironment();
-
             IntVar[] vars = new IntVar[n];
             IntVar[] succs = new IntVar[n - 1];
             for (int i = 0; i < n; i++) {
-                vars[i] = VariableFactory.enumerated("v_" + i, domains[i], s);
+                vars[i] = VF.enumerated("v_" + i, domains[i], s);
                 if (i < n - 1) {
                     succs[i] = vars[i];
                 }
                 if (map != null) map.put(domains[i], vars[i]);
             }
             IntVar nbRoots = vars[n - 1];
-            Constraint ctr = IntConstraintFactory.tree(succs, nbRoots, 0);
-            Constraint[] ctrs = new Constraint[]{ctr};
-
-            AbstractStrategy strategy = IntStrategyFactory.lexico_LB(vars);
-            s.post(ctrs);
-            s.set(strategy);
+            s.post(ICF.tree(succs, nbRoots, 0));
+            s.set(ISF.random_value(vars));
             return s;
         }
 
@@ -1332,17 +578,13 @@
         @Override
         public Solver model(int n, int[][] domains, THashMap<int[], IntVar> map, Object parameters) {
             Solver s = new Solver("circuit_" + n);
-            IEnvironment env = s.getEnvironment();
             IntVar[] vars = new IntVar[n];
             for (int i = 0; i < n; i++) {
-                vars[i] = VariableFactory.enumerated("v_" + i, domains[i], s);
-                if (map != null) map.put(domains[i], vars[i]);
-            }
-            Constraint ctr = IntConstraintFactory.circuit(vars, 0);
-            Constraint[] ctrs = new Constraint[]{ctr};
-            AbstractStrategy strategy = IntStrategyFactory.lexico_LB(vars);
-            s.post(ctrs);
-            s.set(strategy);
+                vars[i] = VF.enumerated("v_" + i, domains[i], s);
+                if (map != null) map.put(domains[i], vars[i]);
+            }
+            s.post(ICF.circuit(vars, 0));
+            s.set(ISF.random_value(vars));
             return s;
         }
 
@@ -1352,21 +594,41 @@
         }
     };
 
+    Modeler modelPath = new Modeler() {
+        @Override
+        public Solver model(int n, int[][] domains, THashMap<int[], IntVar> map, Object parameters) {
+            Solver s = new Solver("path_" + n);
+            IntVar[] vars = new IntVar[n - 2];
+            for (int i = 0; i < n - 2; i++) {
+                vars[i] = VF.enumerated("v_" + i, domains[i], s);
+                if (map != null) map.put(domains[i], vars[i]);
+            }
+            IntVar from = VF.enumerated("v_" + (n - 2), domains[n - 2], s);
+            if (map != null) map.put(domains[n - 2], from);
+            IntVar to = VF.enumerated("v_" + (n - 1), domains[n - 1], s);
+            if (map != null) map.put(domains[n - 1], to);
+            s.post(ICF.path(vars, from, to, 0));
+            s.set(ISF.random_value(ArrayUtils.append(vars, new IntVar[]{from, to})));
+            return s;
+        }
+
+        @Override
+        public String name() {
+            return "modelPath";
+        }
+    };
+
     Modeler modelSubcircuit = new Modeler() {
         @Override
         public Solver model(int n, int[][] domains, THashMap<int[], IntVar> map, Object parameters) {
             Solver s = new Solver("subcircuit_" + n);
-            IEnvironment env = s.getEnvironment();
             IntVar[] vars = new IntVar[n];
             for (int i = 0; i < n; i++) {
-                vars[i] = VariableFactory.enumerated("v_" + i, domains[i], s);
-                if (map != null) map.put(domains[i], vars[i]);
-            }
-            Constraint ctr = IntConstraintFactory.subcircuit(vars, 0, VariableFactory.bounded("length", 0, vars.length - 1, s));
-            Constraint[] ctrs = new Constraint[]{ctr};
-            AbstractStrategy strategy = IntStrategyFactory.lexico_LB(vars);
-            s.post(ctrs);
-            s.set(strategy);
+                vars[i] = VF.enumerated("v_" + i, domains[i], s);
+                if (map != null) map.put(domains[i], vars[i]);
+            }
+            s.post(ICF.subcircuit(vars, 0, VF.bounded("length", 0, vars.length - 1, s)));
+            s.set(ISF.random_value(vars));
             return s;
         }
 
@@ -1380,7 +642,6 @@
         @Override
         public Solver model(int n, int[][] domains, THashMap<int[], IntVar> map, Object parameters) {
             Solver s = new Solver("diffn_" + n);
-            IEnvironment env = s.getEnvironment();
             IntVar[] vars = new IntVar[n];
             if (n % 4 != 0) {
                 throw new UnsupportedOperationException();
@@ -1391,7 +652,7 @@
             IntVar[] dx = new IntVar[k];
             IntVar[] dy = new IntVar[k];
             for (int i = 0; i < n; i++) {
-                vars[i] = VariableFactory.enumerated("v_" + i, domains[i], s);
+                vars[i] = VF.enumerated("v_" + i, domains[i], s);
                 if (map != null) map.put(domains[i], vars[i]);
             }
             for (int i = 0; i < k; i++) {
@@ -1400,10 +661,8 @@
                 dx[i] = vars[i + 2 * k];
                 dy[i] = vars[i + 3 * k];
             }
-            Constraint[] ctrs = IntConstraintFactory.diffn(x, y, dx, dy, true);
-            AbstractStrategy strategy = IntStrategyFactory.lexico_LB(vars);
-            s.post(ctrs);
-            s.set(strategy);
+            s.post(ICF.diffn(x, y, dx, dy, true));
+            s.set(ISF.random_bound(vars));
             return s;
         }
 
@@ -1417,7 +676,6 @@
         @Override
         public Solver model(int n, int[][] domains, THashMap<int[], IntVar> map, Object parameters) {
             Solver solver = new Solver("Cumulative_" + n);
-            IEnvironment env = solver.getEnvironment();
             IntVar[] vars = new IntVar[n];
             if (n % 4 != 1) {
                 throw new UnsupportedOperationException();
@@ -1426,19 +684,16 @@
             IntVar[] h = new IntVar[k];
             Task[] tasks = new Task[k];
             for (int i = 0; i < n; i++) {
-                vars[i] = VariableFactory.enumerated("v_" + i, domains[i], solver);
+                vars[i] = VF.enumerated("v_" + i, domains[i], solver);
                 if (map != null) map.put(domains[i], vars[i]);
             }
             for (int i = 0; i < k; i++) {
-                tasks[i] = VariableFactory.task(vars[i], vars[i + k], vars[i + 2 * k]);
+                tasks[i] = VF.task(vars[i], vars[i + k], vars[i + 2 * k]);
                 h[i] = vars[i + 3 * k];
             }
             IntVar capa = vars[vars.length - 1];
-            Constraint ctr = IntConstraintFactory.cumulative(tasks, h, capa, true);
-            Constraint[] ctrs = new Constraint[]{ctr};
-            AbstractStrategy strategy = IntStrategyFactory.lexico_LB(vars);
-            solver.post(ctrs);
-            solver.set(strategy);
+            solver.post(ICF.cumulative(tasks, h, capa, true));
+            solver.set(ISF.random_bound(vars));
             return solver;
         }
 
@@ -1463,9 +718,9 @@
                 Y[i - n / 2] = VariableFactory.bounded("Y_" + i, domains[i][0], domains[i][domains[i].length - 1], s);
                 if (map != null) map.put(domains[i], Y[i - n / 2]);
             }
-            s.post(ICF.sort(X,Y));
-
-            AbstractStrategy strategy = IntStrategyFactory.random_bound(ArrayUtils.append(X,Y), System.currentTimeMillis());
+            s.post(ICF.sort(X, Y));
+
+            AbstractStrategy strategy = IntStrategyFactory.random_bound(ArrayUtils.append(X, Y), System.currentTimeMillis());
             s.set(strategy);
             return s;
         }
@@ -1475,5 +730,4 @@
             return "modelSortBC";
         }
     };
->>>>>>> 1f19c62c
 }