--- conflicted
+++ resolved
@@ -81,7 +81,7 @@
         Solver solver = new Solver();
         IntVar[] vars = new IntVar[n];
         for (int i = 0; i < vars.length; i++) {
-            vars[i] = VariableFactory.enumerated("Q_" + i, 1, n, solver);
+            vars[i] = solver.intVar("Q_" + i, 1, n, false);
         }
         solver.addHook("vars", vars);
         solver.post(ICF.alldifferent(vars, "AC"));
@@ -141,7 +141,7 @@
         Solver solver = new Solver();
         IntVar[] ticks = solver.intVarArray("a", m, 0, (m < 31) ? (1 << (m + 1)) - 1 : 9999, false);
         solver.addHook("ticks", ticks);
-        IntVar[] diffs = VariableFactory.enumeratedArray("d", (m * m - m) / 2, 0, ((m < 31) ? (1 << (m + 1)) - 1 : 9999), solver);
+        IntVar[] diffs = solver.intVarArray("d", (m * m - m) / 2, 0, (m < 31) ? (1 << (m + 1)) - 1 : 9999, false);
         solver.addHook("diffs", diffs);
         solver.post(IntConstraintFactory.arithm(ticks[0], "=", 0));
 
@@ -149,12 +149,6 @@
             solver.post(IntConstraintFactory.arithm(ticks[i + 1], ">", ticks[i]));
         }
 
-<<<<<<< HEAD
-=======
-        IntVar[] diffs = solver.intVarArray("d", (m * m - m) / 2, 0, (m < 31) ? (1 << (m + 1)) - 1 : 9999, false);
-        solver.addHook("diffs", diffs);
-        IntVar[][] m_diffs = new IntVar[m][m];
->>>>>>> d8019dd1
         for (int k = 0, i = 0; i < m - 1; i++) {
             for (int j = i + 1; j < m; j++, k++) {
                 // d[k] is m[j]-m[i] and must be at least sum of first j-i integers
