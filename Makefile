--- conflicted
+++ resolved
@@ -9,14 +9,10 @@
 clean:
 	mvn -q clean
 
-<<<<<<< HEAD
-tests : 1s 10s ibex checker mzn xcsp mps dimacs expl
-=======
 compile:
 	mvn -q compile -DskipTests
->>>>>>> aa38847c
-
-tests : 1s 10s ibex checker mzn xcsp mps dimacs
+  
+tests : 1s 10s ibex checker mzn xcsp mps dimacs expl
 
 1s 10s ibex checker mzn xcsp mps dimacs : compile
 	mvn -q test -DtestFailureIgnore=true -Dgroups="$@"