--- conflicted
+++ resolved
@@ -15,11 +15,7 @@
     <modelVersion>4.0.0</modelVersion>
     <groupId>org.choco-solver</groupId>
     <artifactId>choco</artifactId>
-<<<<<<< HEAD
-    <version>4.10.18</version>
-=======
     <version>5.0.0-beta.1</version>
->>>>>>> cec9dbca
     <packaging>pom</packaging>
     <name>choco</name>
     <url>http://choco-solver.org/</url>
