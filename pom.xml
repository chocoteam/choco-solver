<!--
  ~ Copyright (c) 1999-2014, Ecole des Mines de Nantes
  ~ All rights reserved.
  ~ Redistribution and use in source and binary forms, with or without
  ~ modification, are permitted provided that the following conditions are met:
  ~
  ~     * Redistributions of source code must retain the above copyright
  ~       notice, this list of conditions and the following disclaimer.
  ~     * Redistributions in binary form must reproduce the above copyright
  ~       notice, this list of conditions and the following disclaimer in the
  ~       documentation and/or other materials provided with the distribution.
  ~     * Neither the name of the Ecole des Mines de Nantes nor the
  ~       names of its contributors may be used to endorse or promote products
  ~       derived from this software without specific prior written permission.
  ~
  ~ THIS SOFTWARE IS PROVIDED BY THE REGENTS AND CONTRIBUTORS ``AS IS'' AND ANY
  ~ EXPRESS OR IMPLIED WARRANTIES, INCLUDING, BUT NOT LIMITED TO, THE IMPLIED
  ~ WARRANTIES OF MERCHANTABILITY AND FITNESS FOR A PARTICULAR PURPOSE ARE
  ~ DISCLAIMED. IN NO EVENT SHALL THE REGENTS AND CONTRIBUTORS BE LIABLE FOR ANY
  ~ DIRECT, INDIRECT, INCIDENTAL, SPECIAL, EXEMPLARY, OR CONSEQUENTIAL DAMAGES
  ~ (INCLUDING, BUT NOT LIMITED TO, PROCUREMENT OF SUBSTITUTE GOODS OR SERVICES;
  ~ LOSS OF USE, DATA, OR PROFITS; OR BUSINESS INTERRUPTION) HOWEVER CAUSED AND
  ~ ON ANY THEORY OF LIABILITY, WHETHER IN CONTRACT, STRICT LIABILITY, OR TORT
  ~ (INCLUDING NEGLIGENCE OR OTHERWISE) ARISING IN ANY WAY OUT OF THE USE OF THIS
  ~ SOFTWARE, EVEN IF ADVISED OF THE POSSIBILITY OF SUCH DAMAGE.
  -->

<project xmlns="http://maven.apache.org/POM/4.0.0" xmlns:xsi="http://www.w3.org/2001/XMLSchema-instance"
         xsi:schemaLocation="http://maven.apache.org/POM/4.0.0 http://maven.apache.org/maven-v4_0_0.xsd">
    <modelVersion>4.0.0</modelVersion>

    <groupId>org.choco-solver</groupId>
    <artifactId>choco-parsers</artifactId>
<<<<<<< HEAD
    <version>3.3.4-SNAPSHOT</version>
=======
    <version>4.0.0-SNAPSHOT</version>
>>>>>>> c8ec7ac3
    <packaging>jar</packaging>
    <name>A FlatZinc parser for Choco3</name>

    <url>https://github.com/chocoteam/choco-parsers</url>
    <description>A Graphical User Interface to plug on Choco 3.
    </description>
    <licenses>
        <license>
            <name>BSD 3-Clause License</name>
            <url>http://opensource.org/licenses/BSD-3-Clause</url>
        </license>
    </licenses>
    <developers>
        <developer>
            <name>Charles Prud'homme</name>
            <email>charles.prudhomme@mines-nantes.fr</email>
            <organization>TASC, INRIA Rennes, LINA CNRS UMR 6241</organization>
            <organizationUrl>http://www.emn.fr/z-info/ppc/</organizationUrl>
        </developer>
        <developer>
            <name>Jean-Guillaume Fages</name>
            <email>jg.fages@cosling.com</email>
            <organization>COSLING S.A.S.</organization>
            <organizationUrl>http://www.cosling.com</organizationUrl>
        </developer>
    </developers>
    <properties>
        <project.build.sourceEncoding>UTF-8</project.build.sourceEncoding>
    </properties>

    <scm>
        <connection>scm:git:git@github.com:chocoteam/choco-parsers.git</connection>
        <url>scm:git:git://github.com/chocoteam/choco-parsers</url>
        <developerConnection>scm:git:git@github.com:chocoteam/choco-parsers.git</developerConnection>
        <tag>HEAD</tag>
    </scm>

    <prerequisites>
        <maven>3.2.3</maven>
    </prerequisites>

    <dependencies>
        <dependency>
            <groupId>org.choco-solver</groupId>
            <artifactId>choco-solver</artifactId>
            <version>4.0.0-SNAPSHOT</version>
            <scope>compile</scope>
        </dependency>
        <dependency>
            <groupId>org.choco-solver</groupId>
            <artifactId>choco-geost</artifactId>
            <version>3.3.2</version>
            <scope>compile</scope>
        </dependency>
        <dependency>
            <groupId>org.testng</groupId>
            <artifactId>testng</artifactId>
            <version>6.8.8</version>
            <scope>test</scope>
        </dependency>
        <dependency>
            <groupId>net.sf.trove4j</groupId>
            <artifactId>trove4j</artifactId>
            <version>3.0.3</version>
        </dependency>
        <dependency>
            <groupId>ch.qos.logback</groupId>
            <artifactId>logback-classic</artifactId>
            <version>1.1.3</version>
            <scope>test</scope>
        </dependency>
        <dependency>
            <groupId>org.antlr</groupId>
            <artifactId>antlr4</artifactId>
            <version>4.3</version>
        </dependency>
        <dependency>
            <groupId>args4j</groupId>
            <artifactId>args4j</artifactId>
            <version>2.0.28</version>
        </dependency>
    </dependencies>

    <distributionManagement>
        <repository>
            <id>sonatype</id>
            <url>https://oss.sonatype.org/service/local/staging/deploy/maven2</url>
        </repository>
        <snapshotRepository>
            <uniqueVersion>true</uniqueVersion>
            <id>sonatype-snapshots</id>
            <url>https://oss.sonatype.org/content/repositories/snapshots</url>
            <layout>default</layout>
        </snapshotRepository>
    </distributionManagement>

    <profiles>
        <profile>
            <id>release</id>
            <activation>
                <activeByDefault>false</activeByDefault>
                <property>
                    <name>performRelease</name>
                    <value>true</value>
                </property>
            </activation>
            <build>
                <plugins>
                    <plugin>
                        <groupId>org.apache.maven.plugins</groupId>
                        <artifactId>maven-javadoc-plugin</artifactId>
                        <version>2.10.1</version>
                        <configuration>
                            <doctitle>${project.groupId}-${project.artifactId} ${project.version} API</doctitle>
                            <windowtitle>${project.groupId}-${project.artifactId} ${project.version} API</windowtitle>
                            <!--<quiet />-->
                            <additionalparam>-Xdoclint:none</additionalparam>
                        </configuration>
                        <executions>
                            <execution>
                                <id>attach-javadocs</id>
                                <phase>verify</phase>
                                <goals>
                                    <goal>jar</goal>
                                </goals>
                            </execution>
                        </executions>
                    </plugin>
                    <!-- We need the GPG Plugin to self-sign the jar files. A valid signature
                        for the jar files is a requirement for deploying to Maven Central. -->
                    <plugin>
                        <groupId>org.apache.maven.plugins</groupId>
                        <artifactId>maven-gpg-plugin</artifactId>
                        <version>1.5</version>
                        <executions>
                            <execution>
                                <id>sign-artifacts</id>
                                <phase>verify</phase>
                                <goals>
                                    <goal>sign</goal>
                                </goals>
                            </execution>
                        </executions>
                    </plugin>
                </plugins>
            </build>
        </profile>
    </profiles>

    <build>
        <plugins>
            <plugin>
                <artifactId>maven-assembly-plugin</artifactId>
                <version>2.5.2</version>
                <executions>
                    <execution>
                        <id>make-assembly</id>
                        <phase>package</phase>
                        <goals>
                            <goal>single</goal>
                        </goals>
                        <configuration>
                            <descriptors>
                                <descriptor>src/assembly/with-dep.xml</descriptor>
                            </descriptors>
                            <archive>
                                <manifest>
                                    <mainClass>org.chocosolver.parser.flatzinc.ChocoFZN</mainClass>
                                </manifest>
                            </archive>
                        </configuration>
                    </execution>
                </executions>
            </plugin>
            <plugin>
                <groupId>org.apache.maven.plugins</groupId>
                <artifactId>maven-source-plugin</artifactId>
                <version>2.4</version>
                <executions>
                    <execution>
                        <id>attach-sources</id>
                        <phase>verify</phase>
                        <goals>
                            <goal>jar</goal>
                        </goals>
                    </execution>
                </executions>
            </plugin>
            <plugin>
                <groupId>org.apache.maven.plugins</groupId>
                <artifactId>maven-compiler-plugin</artifactId>
                <version>2.3.2</version>
                <configuration>
                    <source>1.8</source>
                    <target>1.8</target>
                    <encoding>ISO-8859-1</encoding>
                </configuration>
            </plugin>
            <plugin>
                <groupId>org.bsc.maven</groupId>
                <artifactId>maven-processor-plugin</artifactId>
                <version>3.1.0-beta1</version>
                <executions>
                    <execution>
                        <id>process</id>
                        <goals>
                            <goal>process</goal>
                        </goals>
                        <phase>generate-sources</phase>
                        <configuration>
                            <options>
                                <myoption>TRUE</myoption>
                            </options>
                        </configuration>
                    </execution>
                </executions>
            </plugin>
            <plugin>
                <groupId>org.antlr</groupId>
                <artifactId>antlr4-maven-plugin</artifactId>
                <version>4.2</version>
                <executions>
                    <execution>
                        <goals>
                            <goal>antlr4</goal>
                        </goals>
                        <configuration>
                            <outputDirectory>src/main/java</outputDirectory>
                        </configuration>
                    </execution>
                </executions>
            </plugin>
        </plugins>
    </build>
</project><|MERGE_RESOLUTION|>--- conflicted
+++ resolved
@@ -31,11 +31,7 @@
 
     <groupId>org.choco-solver</groupId>
     <artifactId>choco-parsers</artifactId>
-<<<<<<< HEAD
-    <version>3.3.4-SNAPSHOT</version>
-=======
     <version>4.0.0-SNAPSHOT</version>
->>>>>>> c8ec7ac3
     <packaging>jar</packaging>
     <name>A FlatZinc parser for Choco3</name>
 
