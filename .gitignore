*/target/*
*.iml
*.ipr
*.iws
choco.iws~
<<<<<<< HEAD

parser/src/fzn/choco.jar

parser/src/fzn/fzn_choco
=======
*.jar
>>>>>>> 93a93db1
<|MERGE_RESOLUTION|>--- conflicted
+++ resolved
@@ -3,11 +3,6 @@
 *.ipr
 *.iws
 choco.iws~
-<<<<<<< HEAD
-
 parser/src/fzn/choco.jar
-
 parser/src/fzn/fzn_choco
-=======
-*.jar
->>>>>>> 93a93db1
+*.jar