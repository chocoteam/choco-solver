/*
 * This file is part of choco-solver, http://choco-solver.org/
 *
 * Copyright (c) 2019, IMT Atlantique. All rights reserved.
 *
 * Licensed under the BSD 4-clause license.
 *
 * See LICENSE file in the project root for full license information.
 */
package org.chocosolver.solver;

import org.chocosolver.cutoffseq.LubyCutoffStrategy;
import org.chocosolver.solver.constraints.Constraint;
import org.chocosolver.solver.constraints.real.RealConstraint;
import org.chocosolver.solver.exception.SolverException;
import org.chocosolver.solver.search.limits.FailCounter;
import org.chocosolver.solver.search.loop.lns.INeighborFactory;
import org.chocosolver.solver.search.loop.monitors.IMonitorSolution;
import org.chocosolver.solver.search.strategy.Search;
import org.chocosolver.solver.search.strategy.selectors.values.IntDomainBest;
import org.chocosolver.solver.search.strategy.selectors.values.IntDomainLast;
import org.chocosolver.solver.search.strategy.selectors.values.IntDomainMin;
import org.chocosolver.solver.search.strategy.selectors.variables.DomOverWDeg;
import org.chocosolver.solver.search.strategy.selectors.variables.Occurrence;
import org.chocosolver.solver.variables.IntVar;
import org.chocosolver.solver.variables.RealVar;
import org.chocosolver.solver.variables.SetVar;
import org.chocosolver.solver.variables.Variable;

import java.util.ArrayList;
import java.util.Arrays;
import java.util.List;
import java.util.Spliterator;
import java.util.concurrent.ExecutionException;
import java.util.concurrent.ForkJoinPool;
import java.util.concurrent.atomic.AtomicBoolean;
import java.util.function.Consumer;
import java.util.stream.Stream;
import java.util.stream.StreamSupport;

import static org.chocosolver.solver.search.strategy.Search.*;

/**
 *
 * <p>
 *     A Portfolio helper.
 * </p>
 * <p>
 *     The ParallelPortfolio resolution of a problem is made of four steps:
 *      <ol>
 *          <li>adding models to be run in parallel,</li>
 *          <li>running resolution in parallel,</li>
 *          <li>getting the model which finds a solution (or the best one), if any.</li>
 *      </ol>
 *      Each of the four steps is needed and the order is imposed too.
 *      In particular, in step 1. each model should be populated individually with a model of the problem
 *      (presumably the same model, but not required).
 *      Populating model is not managed by this class and should be done before applying step 2.,
 *      with a dedicated method for instance.
 *      </br>
 *      Note also that there should not be pending resolution process in any models.
 *      Otherwise, unexpected behaviors may occur.
 * </p>
 * <p>
 *     The resolution process is synchronized. As soon as one model ends (naturally or by hitting a limit)
 *     the other ones are eagerly stopped.
 *     Moreover, when dealing with an optimization problem, cut on the objective variable's value is propagated
 *     to all models on solution.
 *     It is essential to eagerly declare the objective variable(s) with {@link Model#setObjective(boolean, Variable)}.
 *
 * </p>
 * <p>
 *     Note that the similarity of the models declared is not required.
 *     However, when dealing with an optimization problem, keep in mind that the cut on the objective variable's value
 *     is propagated among all models, so different objectives may lead to wrong results.
 * </p>
 * <p>
 *     Since there is no condition on the similarity of the models,
 *     once the resolution ends, the model which finds the (best) solution is internally stored.
 * </p>
 * <p>
 *     Example of use.
 *
 * <pre>
 * <code>ParallelPortfolio pares = new ParallelPortfolio();
 * int n = 4; // number of models to use
 * for (int i = 0; i < n; i++) {
 *      pares.addModel(modeller());
 * }
 * pares.solve();
 * IOutputFactory.printSolutions(pares.getBestModel());
 * </code>
 * </pre>
 *
 * </p>
 * <p>
 *     This class uses Java 8 streaming feature, and may be not compliant with older versions.
 * </p>
 *
 *
 * <p>
 * Project: choco.
 * @author Charles Prud'homme, Jean-Guillaume Fages
 * @since 23/12/2015.
 */
public class ParallelPortfolio {

    ////////////////////////////////////////////////////////////////////////////////////////////////////////////////////
    ///////////////////////////////////////       VARIABLES       //////////////////////////////////////////////////////
    ////////////////////////////////////////////////////////////////////////////////////////////////////////////////////

    /** List of {@link Model}s to be executed in parallel. */
    private final List<Model> models;

    /** whether or not to use default search configurations for the different threads **/
    private boolean searchAutoConf;

    /** Stores whether or not prepare() method has been called */
    private boolean isPrepared = false;

    private AtomicBoolean solverTerminated = new AtomicBoolean(false);
    private AtomicBoolean solutionFound = new AtomicBoolean(false);

    /** Point to (one of) the solver(s) which found a solution */
    private Model finder;

    ////////////////////////////////////////////////////////////////////////////////////////////////////////////////////
    ///////////////////////////////////////      CONSTRUCTOR      //////////////////////////////////////////////////////
    ////////////////////////////////////////////////////////////////////////////////////////////////////////////////////

    /**
     * Creates a new ParallelPortfolio
     * This class stores the models to be executed in parallel in a {@link ArrayList} initially empty.
     *
     * @param searchAutoConf changes the search heuristics of the different solvers, except the first one (true by default).
     *                           Must be set to false if search heuristics of the different threads are specified manually, so that they are not erased
     */
    public ParallelPortfolio(boolean searchAutoConf) {
        this.models = new ArrayList<>();
        this.searchAutoConf = searchAutoConf;
    }

    /**
     * Creates a new ParallelPortfolio
     * This class stores the models to be executed in parallel in a {@link ArrayList} initially empty.
     * Search heuristics will be changed automatically (except for the first thread that will remain in the same configuration).
     */
    public ParallelPortfolio() {
        this(true);
    }

    ////////////////////////////////////////////////////////////////////////////////////////////////////////////////////
    ///////////////////////////////////////          API          //////////////////////////////////////////////////////
    ////////////////////////////////////////////////////////////////////////////////////////////////////////////////////

    /**
     * <p>
     * Adds a model to the list of models to run in parallel.
     * The model can either be a fresh one, ready for populating, or a populated one.
     * </p>
     * <p>
     *     <b>Important:</b>
     *  <ul>
     *      <li>the populating process is not managed by this ParallelPortfolio
     *  and should be done externally, with a dedicated method for example.
     *  </li>
     *  <li>
     *      when dealing with optimization problems, the objective variables <b>HAVE</b> to be declared eagerly with
     *      {@link Model#setObjective(boolean, Variable)}.
     *  </li>
     *  </ul>
     *
     * </p>
     * @param model a model to add
     */
    public void addModel(Model model){
        this.models.add(model);
    }

    /**
     * Run the solve() instruction of every model of the portfolio in parallel.
     *
     * <p>
     * Note that a call to {@link #getBestModel()} returns a model which has found the best solution.
     * </p>
     * @return <code>true</code> if and only if at least one new solution has been found.
     * @throws SolverException if no model or only model has been added.
     */
    public boolean solve() {
        getSolverTerminated().set(false);
        getSolutionFound().set(false);
        if (!isPrepared) {
            prepare();
        }
        ForkJoinPool forkJoinPool = new ForkJoinPool(models.size());
        try {
            forkJoinPool.submit(() -> models.parallelStream().forEach(m -> {
                if (!getSolverTerminated().get()) {
                    boolean so = m.getSolver().solve();
                    if (!so || finder == m) {
                        getSolverTerminated().set(true);
                    }
                }
            })).get();
        } catch (InterruptedException | ExecutionException | SolverException e) {
            e.printStackTrace();
        }
        forkJoinPool.shutdownNow();
        getSolverTerminated().set(false);// otherwise, solver.isStopCriterionMet() always returns true
        if(getSolutionFound().get() && models.get(0).getResolutionPolicy()!=ResolutionPolicy.SATISFACTION) {
            int bestAll = getBestModel().getSolver().getBestSolutionValue().intValue();
            for (Model m : models) {
                int mVal = m.getSolver().getBestSolutionValue().intValue();
                if (m.getResolutionPolicy() == ResolutionPolicy.MAXIMIZE) {
                    assert mVal <= bestAll : mVal + " > " + bestAll;
                } else
                    assert m.getResolutionPolicy() != ResolutionPolicy.MINIMIZE || mVal >= bestAll : mVal + " < " + bestAll;
            }
        }
        return getSolutionFound().get();
    }

    /**
     * Returns the first model from the list which, either :
     * <ul>
     *     <li>
     *         finds a solution when dealing with a satisfaction problem,
     *     </li>
     *     <li>
     *         or finds (and possibly proves) the best solution when dealing with an optimization problem.
     *     </li>
     * </ul>
     * or <tt>null</tt> if no such model exists.
     * Note that there can be more than one "finder" in the list, yet, this method returns the index of the first one.
     *
     * @return the first model which finds a solution (or the best one) or <tt>null</tt> if no such model exists.
     */
    public Model getBestModel(){
        return finder;
    }

    /**
     * @return the (mutable!) list of models used in this ParallelPortfolio
     */
    public List<Model> getModels(){
        return models;
    }

    /**
     * Attempts to find all solutions of the declared problem.
     * <ul>
     * <li>If the method returns an empty list:</li>
     * <ul>
     * <li>either a stop criterion (e.g., a time limit) stops the search before any solution has been found,</li>
     * <li>or no solution exists for the problem (i.e., over-constrained).</li>
     * </ul>
     * <li>if the method returns a list with at least one element in it:</li>
     * <ul>
     * <li>either the resolution stops eagerly du to a stop criterion before finding all solutions,</li>
     * <li>or all solutions have been found.</li>
     * </ul>
     * </ul>
     * <p>
     *
     * Note that all variables will be recorded
     *
     * @return a list that contained the found solutions.
     */
    public Stream<Solution> streamSolutions() {
        Spliterator<Solution> it = new Spliterator<Solution>() {

            @Override
            public boolean tryAdvance(Consumer<? super Solution> action) {
                if (solve()) {
                    action.accept(new Solution(getBestModel()).record());
                    return true;
                }
                return false;
            }

            @Override
            public Spliterator<Solution> trySplit() {
                return null;
            }

            @Override
            public long estimateSize() {
                return Long.MAX_VALUE;
            }

            @Override
            public int characteristics() {
                return Spliterator.ORDERED | Spliterator.DISTINCT | Spliterator.NONNULL | Spliterator.CONCURRENT;
            }

        };
        return StreamSupport.stream(it, false);
    }

    ////////////////////////////////////////////////////////////////////////////////////////////////////////////////////
    ///////////////////////////////////////   INTERNAL METHODS    //////////////////////////////////////////////////////
    ////////////////////////////////////////////////////////////////////////////////////////////////////////////////////

    @SuppressWarnings("unchecked")
    public void prepare(){
        isPrepared = true;
        check();
        for(int i=0;i<models.size();i++){
            Solver s = models.get(i).getSolver();
            s.addStopCriterion(() -> getSolverTerminated().get());
            s.plugMonitor((IMonitorSolution) () -> updateFromSolution(s.getModel()));
            if(searchAutoConf){
                configureModel(i);
            }
        }
    }

    private synchronized void updateFromSolution(Model m){
        if (m.getResolutionPolicy() == ResolutionPolicy.SATISFACTION) {
            finder = m;
            getSolutionFound().set(true);
        }else{
            int solverVal = ((IntVar)m.getObjective()).getValue();
            int bestVal = m.getSolver().getObjectiveManager().getBestSolutionValue().intValue();
            if(m.getResolutionPolicy()==ResolutionPolicy.MAXIMIZE){
                assert solverVal<=bestVal:solverVal+">"+bestVal;
            }else
                assert
                        m.getResolutionPolicy() != ResolutionPolicy.MINIMIZE || solverVal >= bestVal :solverVal+"<"+bestVal;
            if(solverVal == bestVal){
                getSolutionFound().set(true);
                finder = m;
                if (m.getResolutionPolicy() == ResolutionPolicy.MAXIMIZE) {
                    models.forEach(s1 -> s1.getSolver().getObjectiveManager().updateBestLB(bestVal));
                }else {
                    models.forEach(s1 -> s1.getSolver().getObjectiveManager().updateBestUB(bestVal));
                }
            }
        }
    }

    private void configureModel(int workerID) {
        Model worker = getModels().get(workerID);
        Solver solver = worker.getSolver();
        ResolutionPolicy policy = worker.getResolutionPolicy();

        // compute decision variables
        Variable[] varsX;
        if (solver.getSearch() != null && solver.getSearch().getVariables().length > 0) {
            varsX = solver.getSearch().getVariables();
        }else{
            varsX = worker.getVars();
        }
        IntVar[] ivars = new IntVar[varsX.length];
        SetVar[] svars = new SetVar[varsX.length];
        RealVar[] rvars = new RealVar[varsX.length];
        int ki=0,ks=0,kr=0;
        for (Variable aVarsX : varsX) {
            if ((aVarsX.getTypeAndKind() & Variable.INT) > 0) {
                ivars[ki++] = (IntVar) aVarsX;
            } else if ((aVarsX.getTypeAndKind() & Variable.SET) > 0) {
                svars[ks++] = (SetVar) aVarsX;
            } else if ((aVarsX.getTypeAndKind() & Variable.REAL) > 0) {
                rvars[kr++] = (RealVar) aVarsX;
            } else {
                throw new UnsupportedOperationException("unrecognized variable kind " + aVarsX);
            }
        }
        ivars = Arrays.copyOf(ivars, ki);
        svars = Arrays.copyOf(svars, ks);
        rvars = Arrays.copyOf(rvars, kr);

        // set heuristic
        switch (workerID) {
            case 0:
                // DWD  + fast restart + LC (+ B2V)
                if(policy == ResolutionPolicy.SATISFACTION){
                    solver.setSearch(new DomOverWDeg(ivars,workerID, new IntDomainMin()));
                }else{
                    Solution solution = new Solution(worker, ivars);
                    solver.attach(solution);
                    solver.setSearch(new DomOverWDeg(ivars,workerID,
                            new IntDomainLast(solution, new IntDomainBest(), null)));
                }
                if(ks==0 && kr==0) {
                    solver.setNoGoodRecordingFromRestarts();
                }
<<<<<<< HEAD
                if(ks==0 && kr==0) {
					solver.setNoGoodRecordingFromRestarts();
				}
=======
>>>>>>> 967ed2c5
                solver.setRestarts(count -> solver.getFailCount() >= count, new LubyCutoffStrategy(500), 5000);
                solver.setSearch(lastConflict(solver.getSearch()));
                break;
            case 1:
                // ABS  + fast restart + LC
                solver.setSearch(Search.activityBasedSearch(worker.retrieveIntVars(true)));
                if(ks==0 && kr==0) {
<<<<<<< HEAD
					solver.setNoGoodRecordingFromRestarts();
				}
=======
                    solver.setNoGoodRecordingFromRestarts();
                }
>>>>>>> 967ed2c5
                solver.setRestarts(count -> solver.getFailCount() >= count, new LubyCutoffStrategy(500), 5000);
                solver.setSearch(lastConflict(solver.getSearch()));
                break;
            case 2:
                // input order + LC
                solver.setSearch(Search.inputOrderLBSearch(worker.retrieveIntVars(true)));
                solver.setSearch(lastConflict(solver.getSearch()));
                break;
            case 3:
                if(policy == ResolutionPolicy.SATISFACTION) {
                    // occurrence + LC
                    solver.setSearch(Search.intVarSearch(new Occurrence<>(), new IntDomainMin(), worker.retrieveIntVars(true)));
                    solver.setSearch(lastConflict(solver.getSearch()));
                }else{
                    // input order + LC + LNS
                    solver.setSearch(Search.inputOrderLBSearch(worker.retrieveIntVars(true)));
                    solver.setSearch(lastConflict(solver.getSearch()));
                    solver.setLNS(INeighborFactory.blackBox(ivars), new FailCounter(solver.getModel(), 1000));
                }
                break;
            case 4:
                // DWD  + fast restart + COS
                solver.setSearch(Search.conflictOrderingSearch(Search.domOverWDegSearch(worker.retrieveIntVars(true))));
                if(ks==0 && kr==0) {
<<<<<<< HEAD
					solver.setNoGoodRecordingFromRestarts();
				}
=======
                    solver.setNoGoodRecordingFromRestarts();
                }
>>>>>>> 967ed2c5
                solver.setRestarts(count -> solver.getFailCount() >= count, new LubyCutoffStrategy(500), 5000);
                solver.setSearch(lastConflict(solver.getSearch()));
                break;
            case 6:
                // DWD  + fast restart + LC (+ B2V)
                if(policy == ResolutionPolicy.SATISFACTION){
                    solver.setSearch(new DomOverWDeg(ivars,workerID, new IntDomainMin()));
                }else{
                    Solution solution = new Solution(worker, ivars);
                    solver.attach(solution);
                    IntVar[] finalIvars = ivars;
                    final int[] t = new int[2];
                    solver.setSearch(new DomOverWDeg(ivars,workerID,
                            new IntDomainLast(solution, new IntDomainBest(), (x, v) -> {
                                int c = 0;
                                for (int idx = 0; idx < finalIvars.length; idx++) {
                                    if (finalIvars[idx].isInstantiatedTo(solution.getIntVal(finalIvars[idx]))) {
                                        c++;
                                    }
                                }
                                double d =  (c * 1. / finalIvars.length);
                                double r = Math.exp(-t[0]++ / 25);
                                if (solver.getRestartCount() > t[1]) {
                                    t[1] += 150;
                                    t[0] = 0;
                                }
                                return d > r;
                            })));
                }
                if(ks==0 && kr==0) {
                    solver.setNoGoodRecordingFromRestarts();
                }
<<<<<<< HEAD
                if(ks==0 && kr==0) {
					solver.setNoGoodRecordingFromRestarts();
				}
=======
>>>>>>> 967ed2c5
                solver.setRestarts(count -> solver.getFailCount() >= count, new LubyCutoffStrategy(500), 5000);
                solver.setSearch(lastConflict(solver.getSearch()));
                break;
            case 7:
                if(policy == ResolutionPolicy.SATISFACTION) {
                    // DWD  + very fast restart
                    solver.setSearch(new DomOverWDeg(worker.retrieveIntVars(true), workerID, new IntDomainMin()));
                    if(ks==0 && kr==0) {
<<<<<<< HEAD
						solver.setNoGoodRecordingFromRestarts();
					}
=======
                        solver.setNoGoodRecordingFromRestarts();
                    }
>>>>>>> 967ed2c5
                    solver.setLubyRestart(100, new FailCounter(worker, 0), 1000);
                }else{
                    // occurrence + LC
                    solver.setSearch(Search.intVarSearch(new Occurrence<>(), new IntDomainMin(), worker.retrieveIntVars(true)));
                    solver.setSearch(lastConflict(solver.getSearch()));
                }
            default:
                // random search (various seeds) + LNS if optim
                solver.setSearch(lastConflict(randomSearch(ivars,workerID)));
                if(policy!=ResolutionPolicy.SATISFACTION){
                    solver.setLNS(INeighborFactory.blackBox(ivars), new FailCounter(solver.getModel(), 1000));
                }
                break;
        }
        // complete with set default search
        if(ks>0) {
            solver.setSearch(solver.getSearch(),setVarSearch(svars));
        }
        // complete with real default search
        if(kr>0) {
            solver.setSearch(solver.getSearch(),realVarSearch(rvars));
        }
    }

    private void check(){
        if (models.size() == 0) {
            throw new SolverException("No model found in the ParallelPortfolio.");
        }
        if(models.get(0).getResolutionPolicy() != ResolutionPolicy.SATISFACTION) {
            Variable objective = models.get(0).getObjective();
            if (objective == null) {
                throw new UnsupportedOperationException("No objective has been defined");
            }
            if ((objective.getTypeAndKind() & Variable.REAL) != 0) {
                for(Constraint c : models.get(0).getCstrs()){
                    if(c instanceof RealConstraint){
                        throw new UnsupportedOperationException("" +
                                "Ibex is not multithread safe, ParallelPortfolio cannot be used");
                    }
                }
            }
        }
    }

    private synchronized AtomicBoolean getSolverTerminated(){
        return solverTerminated;
    }

    private synchronized AtomicBoolean getSolutionFound(){
        return solutionFound;
    }
}<|MERGE_RESOLUTION|>--- conflicted
+++ resolved
@@ -9,6 +9,21 @@
  */
 package org.chocosolver.solver;
 
+import static org.chocosolver.solver.search.strategy.Search.lastConflict;
+import static org.chocosolver.solver.search.strategy.Search.randomSearch;
+import static org.chocosolver.solver.search.strategy.Search.realVarSearch;
+import static org.chocosolver.solver.search.strategy.Search.setVarSearch;
+
+import java.util.ArrayList;
+import java.util.Arrays;
+import java.util.List;
+import java.util.Spliterator;
+import java.util.concurrent.ExecutionException;
+import java.util.concurrent.ForkJoinPool;
+import java.util.concurrent.atomic.AtomicBoolean;
+import java.util.function.Consumer;
+import java.util.stream.Stream;
+import java.util.stream.StreamSupport;
 import org.chocosolver.cutoffseq.LubyCutoffStrategy;
 import org.chocosolver.solver.constraints.Constraint;
 import org.chocosolver.solver.constraints.real.RealConstraint;
@@ -26,19 +41,6 @@
 import org.chocosolver.solver.variables.RealVar;
 import org.chocosolver.solver.variables.SetVar;
 import org.chocosolver.solver.variables.Variable;
-
-import java.util.ArrayList;
-import java.util.Arrays;
-import java.util.List;
-import java.util.Spliterator;
-import java.util.concurrent.ExecutionException;
-import java.util.concurrent.ForkJoinPool;
-import java.util.concurrent.atomic.AtomicBoolean;
-import java.util.function.Consumer;
-import java.util.stream.Stream;
-import java.util.stream.StreamSupport;
-
-import static org.chocosolver.solver.search.strategy.Search.*;
 
 /**
  *
@@ -383,14 +385,8 @@
                             new IntDomainLast(solution, new IntDomainBest(), null)));
                 }
                 if(ks==0 && kr==0) {
-                    solver.setNoGoodRecordingFromRestarts();
-                }
-<<<<<<< HEAD
-                if(ks==0 && kr==0) {
 					solver.setNoGoodRecordingFromRestarts();
 				}
-=======
->>>>>>> 967ed2c5
                 solver.setRestarts(count -> solver.getFailCount() >= count, new LubyCutoffStrategy(500), 5000);
                 solver.setSearch(lastConflict(solver.getSearch()));
                 break;
@@ -398,13 +394,8 @@
                 // ABS  + fast restart + LC
                 solver.setSearch(Search.activityBasedSearch(worker.retrieveIntVars(true)));
                 if(ks==0 && kr==0) {
-<<<<<<< HEAD
 					solver.setNoGoodRecordingFromRestarts();
 				}
-=======
-                    solver.setNoGoodRecordingFromRestarts();
-                }
->>>>>>> 967ed2c5
                 solver.setRestarts(count -> solver.getFailCount() >= count, new LubyCutoffStrategy(500), 5000);
                 solver.setSearch(lastConflict(solver.getSearch()));
                 break;
@@ -429,13 +420,8 @@
                 // DWD  + fast restart + COS
                 solver.setSearch(Search.conflictOrderingSearch(Search.domOverWDegSearch(worker.retrieveIntVars(true))));
                 if(ks==0 && kr==0) {
-<<<<<<< HEAD
 					solver.setNoGoodRecordingFromRestarts();
 				}
-=======
-                    solver.setNoGoodRecordingFromRestarts();
-                }
->>>>>>> 967ed2c5
                 solver.setRestarts(count -> solver.getFailCount() >= count, new LubyCutoffStrategy(500), 5000);
                 solver.setSearch(lastConflict(solver.getSearch()));
                 break;
@@ -468,12 +454,6 @@
                 if(ks==0 && kr==0) {
                     solver.setNoGoodRecordingFromRestarts();
                 }
-<<<<<<< HEAD
-                if(ks==0 && kr==0) {
-					solver.setNoGoodRecordingFromRestarts();
-				}
-=======
->>>>>>> 967ed2c5
                 solver.setRestarts(count -> solver.getFailCount() >= count, new LubyCutoffStrategy(500), 5000);
                 solver.setSearch(lastConflict(solver.getSearch()));
                 break;
@@ -482,13 +462,8 @@
                     // DWD  + very fast restart
                     solver.setSearch(new DomOverWDeg(worker.retrieveIntVars(true), workerID, new IntDomainMin()));
                     if(ks==0 && kr==0) {
-<<<<<<< HEAD
 						solver.setNoGoodRecordingFromRestarts();
 					}
-=======
-                        solver.setNoGoodRecordingFromRestarts();
-                    }
->>>>>>> 967ed2c5
                     solver.setLubyRestart(100, new FailCounter(worker, 0), 1000);
                 }else{
                     // occurrence + LC
