/**
 *  Copyright (c) 1999-2011, Ecole des Mines de Nantes
 *  All rights reserved.
 *  Redistribution and use in source and binary forms, with or without
 *  modification, are permitted provided that the following conditions are met:
 *
 *      * Redistributions of source code must retain the above copyright
 *        notice, this list of conditions and the following disclaimer.
 *      * Redistributions in binary form must reproduce the above copyright
 *        notice, this list of conditions and the following disclaimer in the
 *        documentation and/or other materials provided with the distribution.
 *      * Neither the name of the Ecole des Mines de Nantes nor the
 *        names of its contributors may be used to endorse or promote products
 *        derived from this software without specific prior written permission.
 *
 *  THIS SOFTWARE IS PROVIDED BY THE REGENTS AND CONTRIBUTORS ``AS IS'' AND ANY
 *  EXPRESS OR IMPLIED WARRANTIES, INCLUDING, BUT NOT LIMITED TO, THE IMPLIED
 *  WARRANTIES OF MERCHANTABILITY AND FITNESS FOR A PARTICULAR PURPOSE ARE
 *  DISCLAIMED. IN NO EVENT SHALL THE REGENTS AND CONTRIBUTORS BE LIABLE FOR ANY
 *  DIRECT, INDIRECT, INCIDENTAL, SPECIAL, EXEMPLARY, OR CONSEQUENTIAL DAMAGES
 *  (INCLUDING, BUT NOT LIMITED TO, PROCUREMENT OF SUBSTITUTE GOODS OR SERVICES;
 *  LOSS OF USE, DATA, OR PROFITS; OR BUSINESS INTERRUPTION) HOWEVER CAUSED AND
 *  ON ANY THEORY OF LIABILITY, WHETHER IN CONTRACT, STRICT LIABILITY, OR TORT
 *  (INCLUDING NEGLIGENCE OR OTHERWISE) ARISING IN ANY WAY OUT OF THE USE OF THIS
 *  SOFTWARE, EVEN IF ADVISED OF THE POSSIBILITY OF SUCH DAMAGE.
 */

/**
 * Created by IntelliJ IDEA.
 * User: Jean-Guillaume Fages
 * Date: 03/10/11
 * Time: 19:56
 */

package solver.constraints.propagators.gary.tsp;

import choco.kernel.ESat;
import choco.kernel.common.util.procedure.IntProcedure;
import solver.Solver;
import solver.constraints.Constraint;
import solver.constraints.propagators.GraphPropagator;
import solver.constraints.propagators.Propagator;
import solver.constraints.propagators.PropagatorPriority;
import solver.exception.ContradictionException;
import solver.recorders.fine.AbstractFineEventRecorder;
import solver.variables.EventType;
import solver.variables.graph.INeighbors;
import solver.variables.graph.directedGraph.DirectedGraphVar;

/**
 * Each node but "but" has only one predecessor
 * */
public class PropOnePredBut<V extends DirectedGraphVar> extends GraphPropagator<V> {

	//***********************************************************************************
	// VARIABLES
	//***********************************************************************************

	DirectedGraphVar g;
	int but,n;
	private IntProcedure arcEnforced;
	private IntProcedure arcRemoved;

	//***********************************************************************************
	// CONSTRUCTORS
	//***********************************************************************************

	/** All nodes of the graph but "but" have only one predecessor
	 * @param graph
	 * @param but the node which is not concerned by the constraint
	 * @param constraint
	 * @param solver
	 * */
	public PropOnePredBut(DirectedGraphVar graph, int but, Constraint<V, Propagator<V>> constraint, Solver solver) {
		super((V[]) new DirectedGraphVar[]{graph}, solver, constraint, PropagatorPriority.BINARY);
		g = graph;
		this.n = g.getEnvelopGraph().getNbNodes();
		this.but = but;
		arcEnforced = new EnfArc(this);
		arcRemoved  = new RemArc(this);
	}

	//***********************************************************************************
	// METHODS
	//***********************************************************************************

    @Override
    public void propagate(int evtmask) throws ContradictionException {
		INeighbors preds;
		int pre;
		for(int i=0;i<n;i++){
			if(i!=but){
				pre = g.getKernelGraph().getPredecessorsOf(i).getFirstElement();
				preds = g.getEnvelopGraph().getPredecessorsOf(i);
				if (preds.neighborhoodSize()==0){
					this.contradiction(g,i+" has no predecessor");
				}
				else if (preds.neighborhoodSize()==1){
					g.enforceArc(preds.getFirstElement(),i,this,false);
				}
				else if (pre!=-1){
					if(g.getKernelGraph().getPredecessorsOf(i).getNextElement()!=-1){
						contradiction(g,i+" has >1 predecessors");
					}
					for(int j=preds.getFirstElement();j>=0;j=preds.getNextElement()){
						if(j!=pre){
							g.removeArc(j,i,this,false);
						}
					}
				}
			}
		}
	}

    @Override
    public void propagate(AbstractFineEventRecorder eventRecorder, int idxVarInProp, int mask) throws ContradictionException {
<<<<<<< HEAD
		if((mask & EventType.ENFORCEARC.mask)!=0){
=======

		if((mask & EventType.ENFORCEARC.mask) !=0){
>>>>>>> 527210bd
			eventRecorder.getDeltaMonitor(g).forEach(arcEnforced, EventType.ENFORCEARC);
		}
		if((mask & EventType.REMOVEARC.mask)!=0){
            eventRecorder.getDeltaMonitor(g).forEach(arcRemoved, EventType.REMOVEARC);
		}
	}

	@Override
	public int getPropagationConditions(int vIdx) {
		return EventType.REMOVEARC.strengthened_mask + EventType.ENFORCEARC.strengthened_mask;
	}

	@Override
	public ESat isEntailed() {
		boolean done = true;
		for(int i=0;i<n;i++){
			if(i!=but){
				if(g.getEnvelopGraph().getPredecessorsOf(i).neighborhoodSize()<1 || g.getKernelGraph().getPredecessorsOf(i).neighborhoodSize()>1){
					return ESat.FALSE;
				}
				if(g.getKernelGraph().getPredecessorsOf(i).neighborhoodSize()!=g.getEnvelopGraph().getPredecessorsOf(i).neighborhoodSize()){
					done = false;
				}
			}
		}
		if(done){
			return ESat.TRUE;
		}
		return ESat.UNDEFINED;
	}

	//***********************************************************************************
	// PROCEDURES
	//***********************************************************************************

	private class EnfArc implements IntProcedure {
		private GraphPropagator p;

		private EnfArc(GraphPropagator p){
			this.p = p;
		}
		@Override
		public void execute(int i) throws ContradictionException {
			int to = i%n;
			if(to!=but){
				int from = i/n-1;
				INeighbors preds = g.getEnvelopGraph().getPredecessorsOf(to);
				for(i=preds.getFirstElement(); i>=0; i = preds.getNextElement()){
					if(i!=from){
						g.removeArc(i,to,p,false);
					}
				}
			}
		}
	}

	private class RemArc implements IntProcedure{
		private GraphPropagator p;

		private RemArc(GraphPropagator p){
			this.p = p;
		}
		@Override
		public void execute(int i) throws ContradictionException {
			int to = i%n;
			if(to!=but){
				INeighbors preds = g.getEnvelopGraph().getPredecessorsOf(to);
				if (preds.neighborhoodSize()==0){
					p.contradiction(g,to+" has no predecessor");
				}
				if (preds.neighborhoodSize()==1){
					g.enforceArc(preds.getFirstElement(),to,p,false);
				}
			}
		}
	}
}
<|MERGE_RESOLUTION|>--- conflicted
+++ resolved
@@ -1,199 +1,194 @@
-/**
- *  Copyright (c) 1999-2011, Ecole des Mines de Nantes
- *  All rights reserved.
- *  Redistribution and use in source and binary forms, with or without
- *  modification, are permitted provided that the following conditions are met:
- *
- *      * Redistributions of source code must retain the above copyright
- *        notice, this list of conditions and the following disclaimer.
- *      * Redistributions in binary form must reproduce the above copyright
- *        notice, this list of conditions and the following disclaimer in the
- *        documentation and/or other materials provided with the distribution.
- *      * Neither the name of the Ecole des Mines de Nantes nor the
- *        names of its contributors may be used to endorse or promote products
- *        derived from this software without specific prior written permission.
- *
- *  THIS SOFTWARE IS PROVIDED BY THE REGENTS AND CONTRIBUTORS ``AS IS'' AND ANY
- *  EXPRESS OR IMPLIED WARRANTIES, INCLUDING, BUT NOT LIMITED TO, THE IMPLIED
- *  WARRANTIES OF MERCHANTABILITY AND FITNESS FOR A PARTICULAR PURPOSE ARE
- *  DISCLAIMED. IN NO EVENT SHALL THE REGENTS AND CONTRIBUTORS BE LIABLE FOR ANY
- *  DIRECT, INDIRECT, INCIDENTAL, SPECIAL, EXEMPLARY, OR CONSEQUENTIAL DAMAGES
- *  (INCLUDING, BUT NOT LIMITED TO, PROCUREMENT OF SUBSTITUTE GOODS OR SERVICES;
- *  LOSS OF USE, DATA, OR PROFITS; OR BUSINESS INTERRUPTION) HOWEVER CAUSED AND
- *  ON ANY THEORY OF LIABILITY, WHETHER IN CONTRACT, STRICT LIABILITY, OR TORT
- *  (INCLUDING NEGLIGENCE OR OTHERWISE) ARISING IN ANY WAY OUT OF THE USE OF THIS
- *  SOFTWARE, EVEN IF ADVISED OF THE POSSIBILITY OF SUCH DAMAGE.
- */
-
-/**
- * Created by IntelliJ IDEA.
- * User: Jean-Guillaume Fages
- * Date: 03/10/11
- * Time: 19:56
- */
-
-package solver.constraints.propagators.gary.tsp;
-
-import choco.kernel.ESat;
-import choco.kernel.common.util.procedure.IntProcedure;
-import solver.Solver;
-import solver.constraints.Constraint;
-import solver.constraints.propagators.GraphPropagator;
-import solver.constraints.propagators.Propagator;
-import solver.constraints.propagators.PropagatorPriority;
-import solver.exception.ContradictionException;
-import solver.recorders.fine.AbstractFineEventRecorder;
-import solver.variables.EventType;
-import solver.variables.graph.INeighbors;
-import solver.variables.graph.directedGraph.DirectedGraphVar;
-
-/**
- * Each node but "but" has only one predecessor
- * */
-public class PropOnePredBut<V extends DirectedGraphVar> extends GraphPropagator<V> {
-
-	//***********************************************************************************
-	// VARIABLES
-	//***********************************************************************************
-
-	DirectedGraphVar g;
-	int but,n;
-	private IntProcedure arcEnforced;
-	private IntProcedure arcRemoved;
-
-	//***********************************************************************************
-	// CONSTRUCTORS
-	//***********************************************************************************
-
-	/** All nodes of the graph but "but" have only one predecessor
-	 * @param graph
-	 * @param but the node which is not concerned by the constraint
-	 * @param constraint
-	 * @param solver
-	 * */
-	public PropOnePredBut(DirectedGraphVar graph, int but, Constraint<V, Propagator<V>> constraint, Solver solver) {
-		super((V[]) new DirectedGraphVar[]{graph}, solver, constraint, PropagatorPriority.BINARY);
-		g = graph;
-		this.n = g.getEnvelopGraph().getNbNodes();
-		this.but = but;
-		arcEnforced = new EnfArc(this);
-		arcRemoved  = new RemArc(this);
-	}
-
-	//***********************************************************************************
-	// METHODS
-	//***********************************************************************************
-
-    @Override
-    public void propagate(int evtmask) throws ContradictionException {
-		INeighbors preds;
-		int pre;
-		for(int i=0;i<n;i++){
-			if(i!=but){
-				pre = g.getKernelGraph().getPredecessorsOf(i).getFirstElement();
-				preds = g.getEnvelopGraph().getPredecessorsOf(i);
-				if (preds.neighborhoodSize()==0){
-					this.contradiction(g,i+" has no predecessor");
-				}
-				else if (preds.neighborhoodSize()==1){
-					g.enforceArc(preds.getFirstElement(),i,this,false);
-				}
-				else if (pre!=-1){
-					if(g.getKernelGraph().getPredecessorsOf(i).getNextElement()!=-1){
-						contradiction(g,i+" has >1 predecessors");
-					}
-					for(int j=preds.getFirstElement();j>=0;j=preds.getNextElement()){
-						if(j!=pre){
-							g.removeArc(j,i,this,false);
-						}
-					}
-				}
-			}
-		}
-	}
-
-    @Override
-    public void propagate(AbstractFineEventRecorder eventRecorder, int idxVarInProp, int mask) throws ContradictionException {
-<<<<<<< HEAD
-		if((mask & EventType.ENFORCEARC.mask)!=0){
-=======
-
-		if((mask & EventType.ENFORCEARC.mask) !=0){
->>>>>>> 527210bd
-			eventRecorder.getDeltaMonitor(g).forEach(arcEnforced, EventType.ENFORCEARC);
-		}
-		if((mask & EventType.REMOVEARC.mask)!=0){
-            eventRecorder.getDeltaMonitor(g).forEach(arcRemoved, EventType.REMOVEARC);
-		}
-	}
-
-	@Override
-	public int getPropagationConditions(int vIdx) {
-		return EventType.REMOVEARC.strengthened_mask + EventType.ENFORCEARC.strengthened_mask;
-	}
-
-	@Override
-	public ESat isEntailed() {
-		boolean done = true;
-		for(int i=0;i<n;i++){
-			if(i!=but){
-				if(g.getEnvelopGraph().getPredecessorsOf(i).neighborhoodSize()<1 || g.getKernelGraph().getPredecessorsOf(i).neighborhoodSize()>1){
-					return ESat.FALSE;
-				}
-				if(g.getKernelGraph().getPredecessorsOf(i).neighborhoodSize()!=g.getEnvelopGraph().getPredecessorsOf(i).neighborhoodSize()){
-					done = false;
-				}
-			}
-		}
-		if(done){
-			return ESat.TRUE;
-		}
-		return ESat.UNDEFINED;
-	}
-
-	//***********************************************************************************
-	// PROCEDURES
-	//***********************************************************************************
-
-	private class EnfArc implements IntProcedure {
-		private GraphPropagator p;
-
-		private EnfArc(GraphPropagator p){
-			this.p = p;
-		}
-		@Override
-		public void execute(int i) throws ContradictionException {
-			int to = i%n;
-			if(to!=but){
-				int from = i/n-1;
-				INeighbors preds = g.getEnvelopGraph().getPredecessorsOf(to);
-				for(i=preds.getFirstElement(); i>=0; i = preds.getNextElement()){
-					if(i!=from){
-						g.removeArc(i,to,p,false);
-					}
-				}
-			}
-		}
-	}
-
-	private class RemArc implements IntProcedure{
-		private GraphPropagator p;
-
-		private RemArc(GraphPropagator p){
-			this.p = p;
-		}
-		@Override
-		public void execute(int i) throws ContradictionException {
-			int to = i%n;
-			if(to!=but){
-				INeighbors preds = g.getEnvelopGraph().getPredecessorsOf(to);
-				if (preds.neighborhoodSize()==0){
-					p.contradiction(g,to+" has no predecessor");
-				}
-				if (preds.neighborhoodSize()==1){
-					g.enforceArc(preds.getFirstElement(),to,p,false);
-				}
-			}
-		}
-	}
-}
+/**
+ *  Copyright (c) 1999-2011, Ecole des Mines de Nantes
+ *  All rights reserved.
+ *  Redistribution and use in source and binary forms, with or without
+ *  modification, are permitted provided that the following conditions are met:
+ *
+ *      * Redistributions of source code must retain the above copyright
+ *        notice, this list of conditions and the following disclaimer.
+ *      * Redistributions in binary form must reproduce the above copyright
+ *        notice, this list of conditions and the following disclaimer in the
+ *        documentation and/or other materials provided with the distribution.
+ *      * Neither the name of the Ecole des Mines de Nantes nor the
+ *        names of its contributors may be used to endorse or promote products
+ *        derived from this software without specific prior written permission.
+ *
+ *  THIS SOFTWARE IS PROVIDED BY THE REGENTS AND CONTRIBUTORS ``AS IS'' AND ANY
+ *  EXPRESS OR IMPLIED WARRANTIES, INCLUDING, BUT NOT LIMITED TO, THE IMPLIED
+ *  WARRANTIES OF MERCHANTABILITY AND FITNESS FOR A PARTICULAR PURPOSE ARE
+ *  DISCLAIMED. IN NO EVENT SHALL THE REGENTS AND CONTRIBUTORS BE LIABLE FOR ANY
+ *  DIRECT, INDIRECT, INCIDENTAL, SPECIAL, EXEMPLARY, OR CONSEQUENTIAL DAMAGES
+ *  (INCLUDING, BUT NOT LIMITED TO, PROCUREMENT OF SUBSTITUTE GOODS OR SERVICES;
+ *  LOSS OF USE, DATA, OR PROFITS; OR BUSINESS INTERRUPTION) HOWEVER CAUSED AND
+ *  ON ANY THEORY OF LIABILITY, WHETHER IN CONTRACT, STRICT LIABILITY, OR TORT
+ *  (INCLUDING NEGLIGENCE OR OTHERWISE) ARISING IN ANY WAY OUT OF THE USE OF THIS
+ *  SOFTWARE, EVEN IF ADVISED OF THE POSSIBILITY OF SUCH DAMAGE.
+ */
+
+/**
+ * Created by IntelliJ IDEA.
+ * User: Jean-Guillaume Fages
+ * Date: 03/10/11
+ * Time: 19:56
+ */
+
+package solver.constraints.propagators.gary.tsp;
+
+import choco.kernel.ESat;
+import choco.kernel.common.util.procedure.IntProcedure;
+import solver.Solver;
+import solver.constraints.Constraint;
+import solver.constraints.propagators.GraphPropagator;
+import solver.constraints.propagators.Propagator;
+import solver.constraints.propagators.PropagatorPriority;
+import solver.exception.ContradictionException;
+import solver.recorders.fine.AbstractFineEventRecorder;
+import solver.variables.EventType;
+import solver.variables.graph.INeighbors;
+import solver.variables.graph.directedGraph.DirectedGraphVar;
+
+/**
+ * Each node but "but" has only one predecessor
+ * */
+public class PropOnePredBut<V extends DirectedGraphVar> extends GraphPropagator<V> {
+
+	//***********************************************************************************
+	// VARIABLES
+	//***********************************************************************************
+
+	DirectedGraphVar g;
+	int but,n;
+	private IntProcedure arcEnforced;
+	private IntProcedure arcRemoved;
+
+	//***********************************************************************************
+	// CONSTRUCTORS
+	//***********************************************************************************
+
+	/** All nodes of the graph but "but" have only one predecessor
+	 * @param graph
+	 * @param but the node which is not concerned by the constraint
+	 * @param constraint
+	 * @param solver
+	 * */
+	public PropOnePredBut(DirectedGraphVar graph, int but, Constraint<V, Propagator<V>> constraint, Solver solver) {
+		super((V[]) new DirectedGraphVar[]{graph}, solver, constraint, PropagatorPriority.BINARY);
+		g = graph;
+		this.n = g.getEnvelopGraph().getNbNodes();
+		this.but = but;
+		arcEnforced = new EnfArc(this);
+		arcRemoved  = new RemArc(this);
+	}
+
+	//***********************************************************************************
+	// METHODS
+	//***********************************************************************************
+
+    @Override
+    public void propagate(int evtmask) throws ContradictionException {
+		INeighbors preds;
+		int pre;
+		for(int i=0;i<n;i++){
+			if(i!=but){
+				pre = g.getKernelGraph().getPredecessorsOf(i).getFirstElement();
+				preds = g.getEnvelopGraph().getPredecessorsOf(i);
+				if (preds.neighborhoodSize()==0){
+					this.contradiction(g,i+" has no predecessor");
+				}
+				else if (preds.neighborhoodSize()==1){
+					g.enforceArc(preds.getFirstElement(),i,this,false);
+				}
+				else if (pre!=-1){
+					if(g.getKernelGraph().getPredecessorsOf(i).getNextElement()!=-1){
+						contradiction(g,i+" has >1 predecessors");
+					}
+					for(int j=preds.getFirstElement();j>=0;j=preds.getNextElement()){
+						if(j!=pre){
+							g.removeArc(j,i,this,false);
+						}
+					}
+				}
+			}
+		}
+	}
+
+    @Override
+    public void propagate(AbstractFineEventRecorder eventRecorder, int idxVarInProp, int mask) throws ContradictionException {
+		if((mask & EventType.ENFORCEARC.mask) !=0){
+			eventRecorder.getDeltaMonitor(g).forEach(arcEnforced, EventType.ENFORCEARC);
+		}
+		if((mask & EventType.REMOVEARC.mask)!=0){
+            eventRecorder.getDeltaMonitor(g).forEach(arcRemoved, EventType.REMOVEARC);
+		}
+	}
+
+	@Override
+	public int getPropagationConditions(int vIdx) {
+		return EventType.REMOVEARC.strengthened_mask + EventType.ENFORCEARC.strengthened_mask;
+	}
+
+	@Override
+	public ESat isEntailed() {
+		boolean done = true;
+		for(int i=0;i<n;i++){
+			if(i!=but){
+				if(g.getEnvelopGraph().getPredecessorsOf(i).neighborhoodSize()<1 || g.getKernelGraph().getPredecessorsOf(i).neighborhoodSize()>1){
+					return ESat.FALSE;
+				}
+				if(g.getKernelGraph().getPredecessorsOf(i).neighborhoodSize()!=g.getEnvelopGraph().getPredecessorsOf(i).neighborhoodSize()){
+					done = false;
+				}
+			}
+		}
+		if(done){
+			return ESat.TRUE;
+		}
+		return ESat.UNDEFINED;
+	}
+
+	//***********************************************************************************
+	// PROCEDURES
+	//***********************************************************************************
+
+	private class EnfArc implements IntProcedure {
+		private GraphPropagator p;
+
+		private EnfArc(GraphPropagator p){
+			this.p = p;
+		}
+		@Override
+		public void execute(int i) throws ContradictionException {
+			int to = i%n;
+			if(to!=but){
+				int from = i/n-1;
+				INeighbors preds = g.getEnvelopGraph().getPredecessorsOf(to);
+				for(i=preds.getFirstElement(); i>=0; i = preds.getNextElement()){
+					if(i!=from){
+						g.removeArc(i,to,p,false);
+					}
+				}
+			}
+		}
+	}
+
+	private class RemArc implements IntProcedure{
+		private GraphPropagator p;
+
+		private RemArc(GraphPropagator p){
+			this.p = p;
+		}
+		@Override
+		public void execute(int i) throws ContradictionException {
+			int to = i%n;
+			if(to!=but){
+				INeighbors preds = g.getEnvelopGraph().getPredecessorsOf(to);
+				if (preds.neighborhoodSize()==0){
+					p.contradiction(g,to+" has no predecessor");
+				}
+				if (preds.neighborhoodSize()==1){
+					g.enforceArc(preds.getFirstElement(),to,p,false);
+				}
+			}
+		}
+	}
+}