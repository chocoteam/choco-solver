/*
 * This file is part of choco-solver, http://choco-solver.org/
 *
 * Copyright (c) 2022, IMT Atlantique. All rights reserved.
 *
 * Licensed under the BSD 4-clause license.
 *
 * See LICENSE file in the project root for full license information.
 */
package org.chocosolver.solver.variables.impl;

import org.chocosolver.memory.IEnvironment;
import org.chocosolver.solver.Cause;
import org.chocosolver.solver.Model;
import org.chocosolver.solver.Settings;
import org.chocosolver.solver.constraints.Constraint;
import org.chocosolver.solver.constraints.Propagator;
import org.chocosolver.solver.constraints.PropagatorPriority;
import org.chocosolver.solver.constraints.nary.alldifferent.PropAllDiffInst;
import org.chocosolver.solver.exception.ContradictionException;
import org.chocosolver.solver.exception.SolverException;
import org.chocosolver.solver.variables.IVariableMonitor;
import org.chocosolver.solver.variables.IntVar;
import org.chocosolver.solver.variables.delta.IIntDeltaMonitor;
import org.chocosolver.solver.variables.events.IntEventType;
import org.chocosolver.util.ESat;
import org.chocosolver.util.procedure.IntProcedure;
import org.testng.Assert;
import org.testng.annotations.BeforeMethod;
import org.testng.annotations.Test;

import java.util.concurrent.atomic.AtomicInteger;

/**
 * <p>
 * Project: choco-solver.
 *
 * @author Charles Prud'homme
 * @since 25/10/2016.
 */
public class AbstractVariableTest {

    Model model;
    AbstractVariable v;
    Propagator[] props;


    @BeforeMethod(alwaysRun = true)
    public void setup() {
        model = new Model();
        IntVar[] is = model.intVarArray(5, 0, 6);
        v = (AbstractVariable) is[0];
        props = new Propagator[5];
        props[0] = new PropAllDiffInst(new IntVar[]{is[0]});
        props[1] = new PropAllDiffInst(new IntVar[]{is[1], is[0]});
        props[2] = new PropAllDiffInst(new IntVar[]{is[2], is[1], is[0]});
        props[3] = new PropAllDiffInst(new IntVar[]{is[3], is[2], is[1], is[0]});
        props[4] = new PropAllDiffInst(new IntVar[]{is[4], is[3], is[2], is[1], is[0]});
    }


    @Test(groups = "1s")
    public void testFixed() {
        Model model = new Model();
        IntVar var = model.intVar(0, 10);
        IntVar fix = model.intVar(10);
        IVariableMonitor<IntVar> mon = (v, e) -> {
        };
        var.addMonitor(mon);
        fix.addMonitor(mon);
        var.removeMonitor(mon);
        fix.removeMonitor(mon);
    }

    @Test(groups = "1s")
    public void testWI() throws ContradictionException {
        Model model = new Model();
        IntVar var = model.intVar(0, 10);
        IntVar fix = model.intVar(10);
        Assert.assertEquals(var.instantiationWorldIndex(), Integer.MAX_VALUE);
        Assert.assertEquals(fix.instantiationWorldIndex(), 0);
        model.getEnvironment().worldPush();
        var.instantiateTo(2, Cause.Null);
        Assert.assertEquals(var.instantiationWorldIndex(), 1);
        Assert.assertEquals(fix.instantiationWorldIndex(), 0);
        model.getEnvironment().worldPop();
        Assert.assertEquals(var.instantiationWorldIndex(), Integer.MAX_VALUE);
        Assert.assertEquals(fix.instantiationWorldIndex(), 0);
    }

    @Test(groups = "1s")
    public void testAddMonitor() throws ContradictionException {
        Model model = new Model();
        IntVar v1 = model.intVar(0, 10);
        final AtomicInteger score = new AtomicInteger(0);
        IVariableMonitor<IntVar> m1 = (var, evt) -> score.addAndGet(1);
        IVariableMonitor<IntVar> m2 = (var, evt) -> score.addAndGet(3);
        v1.addMonitor(m1);
        v1.addMonitor(m2);
        v1.notifyMonitors(IntEventType.VOID);
        // 2 monitors added as they differ.
        Assert.assertEquals(score.get(), 4);

        // Redundancy checker disabled, we expect all monitors to be updated.
        score.set(0);
        v1 = model.intVar(0, 20);
        model.getSettings().setCheckDeclaredMonitors(false);
        v1.addMonitor(m1);
        v1.addMonitor(m1);
        v1.addMonitor(m2);
        v1.notifyMonitors(IntEventType.VOID);
        Assert.assertEquals(score.get(), 5);

        // Redundancy checker enabled, we expect only 1 m1 and the m2.
        score.set(0);
        v1 = model.intVar(0, 20);
        model.getSettings().setCheckDeclaredMonitors(true);
        v1.addMonitor(m1);
        v1.addMonitor(m2);
        v1.addMonitor(m1);
        v1.notifyMonitors(IntEventType.VOID);
        Assert.assertEquals(score.get(), 4);
    }

    private static class ProTester extends Propagator<IntVar> {

        final IIntDeltaMonitor monitor;
        final IntProcedure procedure;
        final int value;
        final boolean activate;

        public ProTester(IntVar var, IntProcedure procedure, int value, boolean activate) {
            super(new IntVar[]{var}, PropagatorPriority.VERY_SLOW, true);
            this.monitor = var.monitorDelta(this);
            this.procedure = procedure;
            this.value = value;
            this.activate = activate;
        }

        @Override
        public void propagate(int evtmask) throws ContradictionException {
            if (activate) monitor.startMonitoring();
            vars[0].removeValue(value, this);
        }

        @Override
        public void propagate(int idxVarInProp, int mask) throws ContradictionException {
            monitor.forEachRemVal(procedure);
        }

        @Override
        public ESat isEntailed() {
            return ESat.TRUE;
        }
    }

    @Test(groups = "1s", expectedExceptions = SolverException.class)
    public void testDeltaMonitor1() {
        final AtomicInteger score = new AtomicInteger(0);
        Model model = new Model();
        IntVar x = model.intVar(1, 4);
        model.arithm(x, "!=", 1).post();
        new Constraint("tester", new ProTester(x, score::addAndGet, 2, false)).post();
        new Constraint("tester", new ProTester(x, i -> { /* nothing */}, 3, false)).post();
        model.getSolver().solve();
    }

    @Test(groups = "1s")
    public void testDeltaMonitor2() {
        final AtomicInteger score = new AtomicInteger(0);
        Model model = new Model();
        IntVar x = model.intVar(1, 4);
        model.arithm(x, "!=", 1).post();
        new Constraint("tester", new ProTester(x, score::addAndGet, 2, true)).post();
        new Constraint("tester", new ProTester(x, i -> { /* nothing */}, 3, false)).post();
        model.getSolver().solve();
        Assert.assertEquals(score.get(), 3);
    }

<<<<<<< HEAD
    private static class PropFake extends Propagator<IntVar> {

        private final int idx;

        public PropFake(IntVar var, int i) {
            super(new IntVar[]{var});
            this.idx = i;
        }

        @Override
        public void propagate(int evtmask) throws ContradictionException {
            // void
        }

        @Override
        public ESat isEntailed() {
            return ESat.UNDEFINED;
        }

        @Override
        public String toString() {
            return "PropFake{" +
                    "idx=" + idx +
                    '}';
        }
    }

    @Test(groups = "1s")
    public void testSwapStd() {
        Model model = new Model();
        IEnvironment env = model.getEnvironment();
        IntVar v = model.intVar("x", 1, 3);
        AbstractVariable.BipartiteList list = ((AbstractVariable) v).propagators[4];
        PropFake p0 = new PropFake(v, 0);
        PropFake p1 = new PropFake(v, 1);
        PropFake p2 = new PropFake(v, 2);
        v.link(p0, 0);
        v.link(p1, 0);
        v.link(p2, 0);
        //
        env.worldPush();
        v.swapOnPassivate(p2, 0);
        v.swapOnPassivate(p0, 0);
        Assert.assertEquals(list.first, 0);
        Assert.assertEquals(list.last, 3);
        Assert.assertEquals(list.stream().toArray(Propagator[]::new),
                new Propagator[]{p1});
        env.worldPop();
        Assert.assertEquals(list.first, 0);
        Assert.assertEquals(list.last, 3);
        Assert.assertEquals(list.stream().toArray(Propagator[]::new),
                new Propagator[]{p2, p0, p1});
    }

    @Test(groups = "1s", dependsOnMethods = "testSwapStd")
    public void testSwapDyn1() {
        Model model = new Model();
        IEnvironment env = model.getEnvironment();
        IntVar v = model.intVar("x", 1, 3);
        AbstractVariable.BipartiteList list = ((AbstractVariable) v).propagators[4];
        PropFake p0 = new PropFake(v, 0);
        PropFake p1 = new PropFake(v, 1);
        PropFake p2 = new PropFake(v, 2);
        v.link(p0, 0);
        v.link(p1, 0);
        v.link(p2, 0);
        //
        env.worldPush();
        PropFake p3 = new PropFake(v, 3);
        v.link(p3, 0);
        Assert.assertEquals(list.first, 0);
        Assert.assertEquals(list.last, 4);
        Assert.assertEquals(list.splitter.get(), 0);
        Assert.assertEquals(list.stream().toArray(Propagator[]::new),
                new Propagator[]{p0, p1, p2, p3});
        v.swapOnPassivate(p3, 0);
        Assert.assertEquals(list.first, 0);
        Assert.assertEquals(list.last, 4);
        Assert.assertEquals(list.splitter.get(), 1);
        Assert.assertEquals(list.stream().toArray(Propagator[]::new),
                new Propagator[]{p1, p2, p0});
        env.worldPop();
        Assert.assertEquals(list.first, 0);
        Assert.assertEquals(list.last, 4);
        Assert.assertEquals(list.splitter.get(), 0);
        Assert.assertEquals(list.stream().toArray(Propagator[]::new),
                new Propagator[]{p3, p1, p2, p0});
    }

    @Test(groups = "1s", dependsOnMethods = {"testSwapStd"})
    public void testSwapDyn2() {
        Model model = new Model();
        IEnvironment env = model.getEnvironment();
        IntVar v = model.intVar("x", 1, 3);
        AbstractVariable.BipartiteList list = ((AbstractVariable) v).propagators[4];
        PropFake p0 = new PropFake(v, 0);
        PropFake p1 = new PropFake(v, 1);
        PropFake p2 = new PropFake(v, 2);
        v.link(p0, 0);
        v.link(p1, 0);
        v.link(p2, 0);
        //
        env.worldPush();
        PropFake p3 = new PropFake(v, 3);
        v.link(p3, 0);
        env.save(() -> v.unlink(p3, 0));
        v.swapOnPassivate(p3, 0);
        env.worldPop();
        Assert.assertEquals(list.first, 0);
        Assert.assertEquals(list.last, 3);
        Assert.assertEquals(list.splitter.get(), 0);
        Assert.assertEquals(list.stream().toArray(Propagator[]::new),
                new Propagator[]{p0, p1, p2});
    }

    @Test(groups = "1s", dependsOnMethods = {"testSwapStd"})
    public void testSwapDyn3() {
        Model model = new Model();
        IEnvironment env = model.getEnvironment();
        IntVar v = model.intVar("x", 1, 3);
        AbstractVariable.BipartiteList list = ((AbstractVariable) v).propagators[4];
        PropFake p0 = new PropFake(v, 0);
        PropFake p1 = new PropFake(v, 1);
        PropFake p2 = new PropFake(v, 2);
        v.link(p0, 0);
        v.link(p1, 0);
        v.link(p2, 0);
        //
        env.worldPush();
        PropFake p3 = new PropFake(v, 3);
        v.link(p3, 0);
        env.save(() -> v.unlink(p3, 0));
        v.swapOnPassivate(p3, 0);
        env.worldPop();
        env.worldPush();
        PropFake p4 = new PropFake(v, 4);
        v.link(p4, 0);
        env.save(() -> v.unlink(p4, 0));
        v.swapOnPassivate(p4, 0);
        env.worldPop();
        Assert.assertEquals(list.first, 0);
        Assert.assertEquals(list.last, 3);
        Assert.assertEquals(list.splitter.get(), 0);
        Assert.assertEquals(list.stream().toArray(Propagator[]::new),
                new Propagator[]{p0, p1, p2});
    }

    @Test(groups = "1s", dependsOnMethods = {"testSwapStd"})
    public void testSwapDyn4() {
        Model model = new Model();
        IEnvironment env = model.getEnvironment();
        IntVar v = model.intVar("x", 1, 3);
        AbstractVariable.BipartiteList list = ((AbstractVariable) v).propagators[4];
        PropFake p0 = new PropFake(v, 0);
        PropFake p1 = new PropFake(v, 1);
        PropFake p2 = new PropFake(v, 2);
        v.link(p0, 0);
        v.link(p1, 0);
        v.link(p2, 0);
        //
        env.worldPush();
        PropFake p3 = new PropFake(v, 3);
        v.link(p3, 0);
        env.save(() -> v.unlink(p3, 0));
        v.swapOnPassivate(p3, 0);
        PropFake p4 = new PropFake(v, 4);
        v.link(p4, 0);
        env.save(() -> v.unlink(p4, 0));
        Assert.assertEquals(list.first, 0);
        Assert.assertEquals(list.last, 5);
        Assert.assertEquals(list.splitter.get(), 1);
        Assert.assertEquals(list.stream().toArray(Propagator[]::new),
                new Propagator[]{p1, p2, p0, p4});
        env.worldPop();
        Assert.assertEquals(list.first, 0);
        Assert.assertEquals(list.last, 3);
        Assert.assertEquals(list.splitter.get(), 0);
        Assert.assertEquals(list.stream().toArray(Propagator[]::new),
                new Propagator[]{p0, p1, p2});
    }
=======
    @Test(groups = "1s")
    public void testSwap() {
        Model m = new Model(Settings.init().setSwapOnPassivate(true));
        IntVar x = m.intVar("X", 0, 3);
        Propagator[] props = new Propagator[9];
        for (int i = 0; i < 3; i++) {
            Constraint c = m.arithm(x, "=", i);
            c.post();
            props[i] = c.getPropagator(0);
        }
        for (int i = 0; i < 3; i++) {
            Constraint c = m.arithm(x, "<", i + 4);
            c.post();
            props[i + 3] = c.getPropagator(0);
        }
        for (int i = 0; i < 3; i++) {
            Constraint c = m.arithm(x, ">", i + 5);
            c.post();
            props[i + 6] = c.getPropagator(0);
        }
        Assert.assertEquals(x.getPropagators(),
                new Propagator[]{props[8], props[3], props[4], props[5], props[6], props[7],
                        props[2], props[0], props[1], null, null, null, null});
        Assert.assertEquals(props[8].getVIndice(0), 0);
        Assert.assertEquals(props[3].getVIndice(0), 1);
        Assert.assertEquals(props[4].getVIndice(0), 2);
        Assert.assertEquals(props[5].getVIndice(0), 3);
        Assert.assertEquals(props[6].getVIndice(0), 4);
        Assert.assertEquals(props[7].getVIndice(0), 5);
        Assert.assertEquals(props[2].getVIndice(0), 6);
        Assert.assertEquals(props[0].getVIndice(0), 7);
        Assert.assertEquals(props[1].getVIndice(0), 8);
        int k = x.swapOnPassivate(props[8], 0);
        Assert.assertEquals(k, 8);
        props[8].setVIndices(0, k);
        Assert.assertEquals(x.getPropagators(),
                new Propagator[]{props[7], props[3], props[4], props[5], props[6],
                        props[1], props[2], props[0], props[8], null, null, null, null});
        Assert.assertEquals(props[7].getVIndice(0), 0);
        Assert.assertEquals(props[3].getVIndice(0), 1);
        Assert.assertEquals(props[4].getVIndice(0), 2);
        Assert.assertEquals(props[5].getVIndice(0), 3);
        Assert.assertEquals(props[6].getVIndice(0), 4);
        Assert.assertEquals(props[1].getVIndice(0), 5);
        Assert.assertEquals(props[2].getVIndice(0), 6);
        Assert.assertEquals(props[0].getVIndice(0), 7);
        Assert.assertEquals(props[8].getVIndice(0), 8);

        k = x.swapOnActivate(props[8], 0);
        Assert.assertEquals(k, 0);
        props[8].setVIndices(0, k);
        Assert.assertEquals(x.getPropagators(),
                new Propagator[]{props[8], props[3], props[4], props[5], props[6], props[7],
                        props[2], props[0], props[1], null, null, null, null});
        Assert.assertEquals(props[8].getVIndice(0), 0);
        Assert.assertEquals(props[3].getVIndice(0), 1);
        Assert.assertEquals(props[4].getVIndice(0), 2);
        Assert.assertEquals(props[5].getVIndice(0), 3);
        Assert.assertEquals(props[6].getVIndice(0), 4);
        Assert.assertEquals(props[7].getVIndice(0), 5);
        Assert.assertEquals(props[2].getVIndice(0), 6);
        Assert.assertEquals(props[0].getVIndice(0), 7);
        Assert.assertEquals(props[1].getVIndice(0), 8);
    }

>>>>>>> aa38847c
}<|MERGE_RESOLUTION|>--- conflicted
+++ resolved
@@ -177,7 +177,6 @@
         Assert.assertEquals(score.get(), 3);
     }
 
-<<<<<<< HEAD
     private static class PropFake extends Propagator<IntVar> {
 
         private final int idx;
@@ -358,71 +357,4 @@
         Assert.assertEquals(list.stream().toArray(Propagator[]::new),
                 new Propagator[]{p0, p1, p2});
     }
-=======
-    @Test(groups = "1s")
-    public void testSwap() {
-        Model m = new Model(Settings.init().setSwapOnPassivate(true));
-        IntVar x = m.intVar("X", 0, 3);
-        Propagator[] props = new Propagator[9];
-        for (int i = 0; i < 3; i++) {
-            Constraint c = m.arithm(x, "=", i);
-            c.post();
-            props[i] = c.getPropagator(0);
-        }
-        for (int i = 0; i < 3; i++) {
-            Constraint c = m.arithm(x, "<", i + 4);
-            c.post();
-            props[i + 3] = c.getPropagator(0);
-        }
-        for (int i = 0; i < 3; i++) {
-            Constraint c = m.arithm(x, ">", i + 5);
-            c.post();
-            props[i + 6] = c.getPropagator(0);
-        }
-        Assert.assertEquals(x.getPropagators(),
-                new Propagator[]{props[8], props[3], props[4], props[5], props[6], props[7],
-                        props[2], props[0], props[1], null, null, null, null});
-        Assert.assertEquals(props[8].getVIndice(0), 0);
-        Assert.assertEquals(props[3].getVIndice(0), 1);
-        Assert.assertEquals(props[4].getVIndice(0), 2);
-        Assert.assertEquals(props[5].getVIndice(0), 3);
-        Assert.assertEquals(props[6].getVIndice(0), 4);
-        Assert.assertEquals(props[7].getVIndice(0), 5);
-        Assert.assertEquals(props[2].getVIndice(0), 6);
-        Assert.assertEquals(props[0].getVIndice(0), 7);
-        Assert.assertEquals(props[1].getVIndice(0), 8);
-        int k = x.swapOnPassivate(props[8], 0);
-        Assert.assertEquals(k, 8);
-        props[8].setVIndices(0, k);
-        Assert.assertEquals(x.getPropagators(),
-                new Propagator[]{props[7], props[3], props[4], props[5], props[6],
-                        props[1], props[2], props[0], props[8], null, null, null, null});
-        Assert.assertEquals(props[7].getVIndice(0), 0);
-        Assert.assertEquals(props[3].getVIndice(0), 1);
-        Assert.assertEquals(props[4].getVIndice(0), 2);
-        Assert.assertEquals(props[5].getVIndice(0), 3);
-        Assert.assertEquals(props[6].getVIndice(0), 4);
-        Assert.assertEquals(props[1].getVIndice(0), 5);
-        Assert.assertEquals(props[2].getVIndice(0), 6);
-        Assert.assertEquals(props[0].getVIndice(0), 7);
-        Assert.assertEquals(props[8].getVIndice(0), 8);
-
-        k = x.swapOnActivate(props[8], 0);
-        Assert.assertEquals(k, 0);
-        props[8].setVIndices(0, k);
-        Assert.assertEquals(x.getPropagators(),
-                new Propagator[]{props[8], props[3], props[4], props[5], props[6], props[7],
-                        props[2], props[0], props[1], null, null, null, null});
-        Assert.assertEquals(props[8].getVIndice(0), 0);
-        Assert.assertEquals(props[3].getVIndice(0), 1);
-        Assert.assertEquals(props[4].getVIndice(0), 2);
-        Assert.assertEquals(props[5].getVIndice(0), 3);
-        Assert.assertEquals(props[6].getVIndice(0), 4);
-        Assert.assertEquals(props[7].getVIndice(0), 5);
-        Assert.assertEquals(props[2].getVIndice(0), 6);
-        Assert.assertEquals(props[0].getVIndice(0), 7);
-        Assert.assertEquals(props[1].getVIndice(0), 8);
-    }
-
->>>>>>> aa38847c
 }