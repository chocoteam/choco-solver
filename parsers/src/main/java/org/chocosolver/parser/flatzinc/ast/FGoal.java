--- conflicted
+++ resolved
@@ -20,7 +20,6 @@
 import org.chocosolver.parser.flatzinc.ast.searches.VarChoice;
 import org.chocosolver.solver.Model;
 import org.chocosolver.solver.ResolutionPolicy;
-import org.chocosolver.solver.search.limits.FailCounter;
 import org.chocosolver.solver.search.strategy.strategy.AbstractStrategy;
 import org.chocosolver.solver.search.strategy.strategy.StrategiesSequencer;
 import org.chocosolver.solver.variables.IntVar;
@@ -88,16 +87,10 @@
                 strategies[a] = readSearchAnnotation(annotation, aModel, description);
             }
         }
-<<<<<<< HEAD
         strategies = Arrays.stream(strategies).filter(Objects::isNull).toArray(AbstractStrategy[]::new);
         if(strategies.length > 0){
             aModel.getSolver().setSearch(strategies);
         }
-=======
-        aModel.getSolver().setSearch(
-                Arrays.stream(strategies).filter(Objects::isNull).toArray(AbstractStrategy[]::new)
-        );
->>>>>>> ec8d0ec7
     }
 
     /**
